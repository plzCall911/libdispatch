language: cpp
matrix:
    include:
        - compiler: clang
<<<<<<< HEAD
          env: CMAKE_FLAGS="-DCMAKE_BUILD_TYPE=Release -GNinja -DDISPATCH_ENABLE_TEST_SUITE=1"
               DISPATCH_RUN_TESTS=1
=======
          env: DISPATCH_RUN_TESTS=1
>>>>>>> bc5f4651
        - compiler: gcc
cache: apt
before_install:
    - sudo apt-get update -qq
install:
    - sudo apt-get install -qq
            libblocksruntime-dev
            libkqueue-dev
            libpthread-workqueue-dev
<<<<<<< HEAD
            gdebi-core
            wbritish
            python-pip
    - sudo pip install click
    - sudo gdebi -n downloads/cmake_3.0.1_amd64.deb
    - sudo gdebi -n downloads/ninja_1.5.1_amd64.deb
script:
    - mkdir build && pushd build
    - cmake .. $CMAKE_FLAGS
    - cmake --build .
    - sudo cmake --build . --target install
    - popd
    - |
        if [[ "$DISPATCH_RUN_TESTS" -eq 1 ]]; then
            ./testing/run_tests.py --permitted-failures=read2,apply,vnode build/testing
=======
            wbritish
script:
    - mkdir build && cd build
    - ../configure --enable-test-suite
    - make
    - sudo make install
    - |
        if [[ "$DISPATCH_RUN_TESTS" -eq 1 ]]; then
            ../testing/run_tests.py --permitted-failures=priority2,read2,apply --random-seed=$RANDOM testing
>>>>>>> bc5f4651
        fi
<|MERGE_RESOLUTION|>--- conflicted
+++ resolved
@@ -2,12 +2,7 @@
 matrix:
     include:
         - compiler: clang
-<<<<<<< HEAD
-          env: CMAKE_FLAGS="-DCMAKE_BUILD_TYPE=Release -GNinja -DDISPATCH_ENABLE_TEST_SUITE=1"
-               DISPATCH_RUN_TESTS=1
-=======
           env: DISPATCH_RUN_TESTS=1
->>>>>>> bc5f4651
         - compiler: gcc
 cache: apt
 before_install:
@@ -17,23 +12,6 @@
             libblocksruntime-dev
             libkqueue-dev
             libpthread-workqueue-dev
-<<<<<<< HEAD
-            gdebi-core
-            wbritish
-            python-pip
-    - sudo pip install click
-    - sudo gdebi -n downloads/cmake_3.0.1_amd64.deb
-    - sudo gdebi -n downloads/ninja_1.5.1_amd64.deb
-script:
-    - mkdir build && pushd build
-    - cmake .. $CMAKE_FLAGS
-    - cmake --build .
-    - sudo cmake --build . --target install
-    - popd
-    - |
-        if [[ "$DISPATCH_RUN_TESTS" -eq 1 ]]; then
-            ./testing/run_tests.py --permitted-failures=read2,apply,vnode build/testing
-=======
             wbritish
 script:
     - mkdir build && cd build
@@ -43,5 +21,4 @@
     - |
         if [[ "$DISPATCH_RUN_TESTS" -eq 1 ]]; then
             ../testing/run_tests.py --permitted-failures=priority2,read2,apply --random-seed=$RANDOM testing
->>>>>>> bc5f4651
         fi
