--- conflicted
+++ resolved
@@ -53,11 +53,8 @@
 #define DISPATCH_DATA_DESTRUCTOR_VM_DEALLOCATE \
 		(_dispatch_data_destructor_vm_deallocate)
 __OSX_AVAILABLE_STARTING(__MAC_10_8, __IPHONE_6_0)
-<<<<<<< HEAD
-DISPATCH_EXPORT const dispatch_block_t _dispatch_data_destructor_vm_deallocate;
-#endif
-=======
 DISPATCH_DATA_DESTRUCTOR_TYPE_DECL(vm_deallocate);
+#endif  /* HAVE_MACH */
 
 /*!
  * @function dispatch_data_create_f
@@ -110,21 +107,6 @@
 dispatch_data_create_alloc(size_t size, void** buffer_ptr);
 
 /*!
- * @typedef dispatch_data_applier_function_t
- * A function to be invoked for every contiguous memory region in a data object.
- *
- * @param context	Application-defined context parameter.
- * @param region	A data object representing the current region.
- * @param offset	The logical offset of the current region to the start
- *					of the data object.
- * @param buffer	The location of the memory for the current region.
- * @param size		The size of the memory for the current region.
- * @result		A Boolean indicating whether traversal should continue.
- */
-typedef bool (*dispatch_data_applier_function_t)(void *context,
-	dispatch_data_t region, size_t offset, const void *buffer, size_t size);
-
-/*!
  * @function dispatch_data_apply_f
  * Traverse the memory regions represented by the specified dispatch data object
  * in logical order and invoke the specified function once for every contiguous
@@ -175,7 +157,6 @@
 /*!
  * @functiongroup Dispatch data transform SPI
  */
->>>>>>> 19550244
 
 /*!
  * @typedef dispatch_data_format_type_t
