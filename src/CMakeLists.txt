--- conflicted
+++ resolved
@@ -35,12 +35,7 @@
 add_definitions(
     -Wall
     -Wextra
-<<<<<<< HEAD
-    -fvisibility=default
-=======
-    -Wno-unused-parameter
     -fvisibility=hidden
->>>>>>> 6981b9f9
 )
 
 if (CMAKE_C_COMPILER_ID MATCHES Clang)
