--- conflicted
+++ resolved
@@ -194,8 +194,10 @@
 		DISPATCH_SEMAPHORE_VERIFY_KR(kr);
 	}
 #elif USE_POSIX_SEM
-	int ret = sem_destroy(&dsema->dsema_sem);
-	DISPATCH_SEMAPHORE_VERIFY_RET(ret);
+	if (dsema->dsema_sem) {
+		int ret = sem_destroy(&dsema->dsema_sem);
+		DISPATCH_SEMAPHORE_VERIFY_RET(ret);
+	}
 #elif USE_WIN32_SEM
 	if (dsema->dsema_handle) {
 		CloseHandle(dsema->dsema_handle);
@@ -686,10 +688,7 @@
 	sem_t *s4 = malloc(sizeof(*s4));
 	int ret = sem_init(s4, 0, 0);
 	DISPATCH_SEMAPHORE_VERIFY_RET(ret);
-<<<<<<< HEAD
-	return (_dispatch_thread_semaphore_t) s4;
-=======
-	return s4;
+	return (_dispatch_thread_semaphore_t)s4;
 #elif USE_WIN32_SEM
 	HANDLE tmp;
 	while (!dispatch_assume(tmp = CreateSemaphore(NULL, 0, LONG_MAX, NULL))) {
@@ -698,7 +697,6 @@
 	return (_dispatch_thread_semaphore_t)tmp;
 #else
 #error "No supported semaphore type"
->>>>>>> 19550244
 #endif
 }
 
@@ -713,7 +711,7 @@
 	DISPATCH_SEMAPHORE_VERIFY_KR(kr);
 #elif USE_POSIX_SEM
 	int ret = sem_destroy((sem_t *)sema);
-	free((sem_t *) sema);
+	free((sem_t *)sema);
 	DISPATCH_SEMAPHORE_VERIFY_RET(ret);
 #elif USE_WIN32_SEM
 	// XXX: signal the semaphore?
@@ -763,7 +761,7 @@
 #elif USE_POSIX_SEM
 	int ret;
 	do {
-		ret = sem_wait((sem_t *) sema);
+		ret = sem_wait((sem_t *)sema);
 	} while (slowpath(ret != 0));
 	DISPATCH_SEMAPHORE_VERIFY_RET(ret);
 #elif USE_WIN32_SEM
