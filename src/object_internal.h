--- conflicted
+++ resolved
@@ -53,19 +53,11 @@
 		}
 #else
 #define DISPATCH_VTABLE_SUBCLASS_INSTANCE(name, super, ...) \
-<<<<<<< HEAD
-		const struct dispatch_##super##_vtable_s _dispatch_##name##_vtable = { \
-			._os_obj_xref_dispose = (void (*)(struct _os_object_s*))_dispatch_xref_dispose, \
-			._os_obj_dispose = (void (*)(struct _os_object_s*))_dispatch_dispose, \
-			__VA_ARGS__ \
-		}
-=======
 		DISPATCH_CONST_STRUCT_INSTANCE(dispatch_##super##_vtable_s, \
 			_dispatch_##name##_vtable, \
 			._os_obj_xref_dispose = _dispatch_xref_dispose, \
 			._os_obj_dispose = _dispatch_dispose, \
 			__VA_ARGS__)
->>>>>>> 19550244
 #endif // USE_OBJC
 
 #define DISPATCH_SUBCLASS_DECL(name, super) \
