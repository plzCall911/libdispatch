/*
 * Copyright (c) 2008-2013 Apple Inc. All rights reserved.
 *
 * @APPLE_APACHE_LICENSE_HEADER_START@
 *
 * Licensed under the Apache License, Version 2.0 (the "License");
 * you may not use this file except in compliance with the License.
 * You may obtain a copy of the License at
 *
 *     http://www.apache.org/licenses/LICENSE-2.0
 *
 * Unless required by applicable law or agreed to in writing, software
 * distributed under the License is distributed on an "AS IS" BASIS,
 * WITHOUT WARRANTIES OR CONDITIONS OF ANY KIND, either express or implied.
 * See the License for the specific language governing permissions and
 * limitations under the License.
 *
 * @APPLE_APACHE_LICENSE_HEADER_END@
 */

/*
 * IMPORTANT: This header file describes INTERNAL interfaces to libdispatch
 * which are subject to change in future releases of Mac OS X. Any applications
 * relying on these interfaces WILL break.
 */

#ifndef __DISPATCH_QUEUE_INTERNAL__
#define __DISPATCH_QUEUE_INTERNAL__

#ifndef __DISPATCH_INDIRECT__
#error "Please #include <dispatch/dispatch.h> instead of this file directly."
#include <dispatch/base.h> // for HeaderDoc
#endif

#if defined(__BLOCKS__) && !defined(DISPATCH_ENABLE_PTHREAD_ROOT_QUEUES)
#define DISPATCH_ENABLE_PTHREAD_ROOT_QUEUES 1 // <rdar://problem/10719357>
#endif

/* x86 & cortex-a8 have a 64 byte cacheline */
#define DISPATCH_CACHELINE_SIZE 64u
#define DISPATCH_CONTINUATION_SIZE DISPATCH_CACHELINE_SIZE
#define ROUND_UP_TO_CACHELINE_SIZE(x) \
		(((x) + (DISPATCH_CACHELINE_SIZE - 1u)) & \
		~(DISPATCH_CACHELINE_SIZE - 1u))
#define ROUND_UP_TO_CONTINUATION_SIZE(x) \
		(((x) + (DISPATCH_CONTINUATION_SIZE - 1u)) & \
		~(DISPATCH_CONTINUATION_SIZE - 1u))
#define ROUND_UP_TO_VECTOR_SIZE(x) \
		(((x) + 15u) & ~15u)
#define DISPATCH_CACHELINE_ALIGN \
		__attribute__((__aligned__(DISPATCH_CACHELINE_SIZE)))


#define DISPATCH_QUEUE_CACHELINE_PADDING \
		char _dq_pad[DISPATCH_QUEUE_CACHELINE_PAD]
#ifdef __LP64__
#define DISPATCH_QUEUE_CACHELINE_PAD (( \
		(3*sizeof(void*) - DISPATCH_INTROSPECTION_QUEUE_LIST_SIZE) \
		+ DISPATCH_CACHELINE_SIZE) % DISPATCH_CACHELINE_SIZE)
#else
#define DISPATCH_QUEUE_CACHELINE_PAD (( \
		(0*sizeof(void*) - DISPATCH_INTROSPECTION_QUEUE_LIST_SIZE) \
		+ DISPATCH_CACHELINE_SIZE) % DISPATCH_CACHELINE_SIZE)
#if !DISPATCH_INTROSPECTION
// No padding, DISPATCH_QUEUE_CACHELINE_PAD == 0
#undef DISPATCH_QUEUE_CACHELINE_PADDING
#define DISPATCH_QUEUE_CACHELINE_PADDING
#endif
#endif

// If dc_vtable is less than 127, then the object is a continuation.
// Otherwise, the object has a private layout and memory management rules. The
// layout until after 'do_next' must align with normal objects.
#define DISPATCH_CONTINUATION_HEADER(x) \
	_OS_OBJECT_HEADER( \
	const void *do_vtable, \
	do_ref_cnt, \
	do_xref_cnt); \
	struct dispatch_##x##_s *volatile do_next; \
	dispatch_function_t dc_func; \
	void *dc_ctxt; \
	void *dc_data; \
	void *dc_other;

#define DISPATCH_OBJ_ASYNC_BIT		0x1
#define DISPATCH_OBJ_BARRIER_BIT	0x2
#define DISPATCH_OBJ_GROUP_BIT		0x4
#define DISPATCH_OBJ_SYNC_SLOW_BIT	0x8
// vtables are pointers far away from the low page in memory
#define DISPATCH_OBJ_IS_VTABLE(x) ((unsigned long)(x)->do_vtable > 127ul)

struct dispatch_continuation_s {
	DISPATCH_CONTINUATION_HEADER(continuation);
};

DISPATCH_DECL(dispatch_continuation);

struct dispatch_apply_s {
	size_t volatile da_index, da_todo;
	size_t da_iterations, da_nested;
	dispatch_continuation_t da_dc;
	_dispatch_thread_semaphore_t da_sema;
	uint32_t da_thr_cnt;
};

typedef struct dispatch_apply_s *dispatch_apply_t;

DISPATCH_CLASS_DECL(queue_attr);
struct dispatch_queue_attr_s {
	DISPATCH_STRUCT_HEADER(queue_attr);
};

#define DISPATCH_QUEUE_HEADER \
	uint32_t volatile dq_running; \
	struct dispatch_object_s *volatile dq_items_head; \
	/* LP64 global queue cacheline boundary */ \
	struct dispatch_object_s *volatile dq_items_tail; \
	dispatch_queue_t dq_specific_q; \
	uint32_t dq_width; \
	unsigned int dq_is_thread_bound:1; \
	unsigned long dq_serialnum; \
	const char *dq_label; \
	DISPATCH_INTROSPECTION_QUEUE_LIST;

DISPATCH_CLASS_DECL(queue);
struct dispatch_queue_s {
	DISPATCH_STRUCT_HEADER(queue);
	DISPATCH_QUEUE_HEADER;
	DISPATCH_QUEUE_CACHELINE_PADDING; // for static queues only
};

DISPATCH_INTERNAL_SUBCLASS_DECL(queue_root, queue);
DISPATCH_INTERNAL_SUBCLASS_DECL(queue_runloop, queue);
DISPATCH_INTERNAL_SUBCLASS_DECL(queue_mgr, queue);

DISPATCH_DECL_INTERNAL_SUBCLASS(dispatch_queue_specific_queue, dispatch_queue);
DISPATCH_CLASS_DECL(queue_specific_queue);

extern struct dispatch_queue_s _dispatch_mgr_q;

void _dispatch_queue_destroy(dispatch_object_t dou);
void _dispatch_queue_dispose(dispatch_queue_t dq);
void _dispatch_queue_invoke(dispatch_queue_t dq);
void _dispatch_queue_push_list_slow(dispatch_queue_t dq,
		struct dispatch_object_s *obj, unsigned int n);
void _dispatch_queue_push_slow(dispatch_queue_t dq,
		struct dispatch_object_s *obj);
unsigned long _dispatch_queue_probe(dispatch_queue_t dq);
dispatch_queue_t _dispatch_wakeup(dispatch_object_t dou);
_dispatch_thread_semaphore_t _dispatch_queue_drain(dispatch_object_t dou);
void _dispatch_queue_specific_queue_dispose(dispatch_queue_specific_queue_t
		dqsq);
unsigned long _dispatch_root_queue_probe(dispatch_queue_t dq);
void _dispatch_pthread_root_queue_dispose(dispatch_queue_t dq);
unsigned long _dispatch_runloop_queue_probe(dispatch_queue_t dq);
void _dispatch_runloop_queue_xref_dispose(dispatch_queue_t dq);
void _dispatch_runloop_queue_dispose(dispatch_queue_t dq);
void _dispatch_mgr_queue_drain(void);
unsigned long _dispatch_mgr_queue_probe(dispatch_queue_t dq);
#if DISPATCH_ENABLE_PTHREAD_ROOT_QUEUES
void _dispatch_mgr_priority_init(void);
#else
static inline void _dispatch_mgr_priority_init(void) {}
#endif
void _dispatch_after_timer_callback(void *ctxt);
void _dispatch_async_redirect_invoke(void *ctxt);
void _dispatch_sync_recurse_invoke(void *ctxt);
void _dispatch_apply_invoke(void *ctxt);
void _dispatch_apply_redirect_invoke(void *ctxt);
void _dispatch_barrier_trysync_f(dispatch_queue_t dq, void *ctxt,
		dispatch_function_t func);

#if DISPATCH_DEBUG
void dispatch_debug_queue(dispatch_queue_t dq, const char* str);
#else
static inline void dispatch_debug_queue(dispatch_queue_t dq DISPATCH_UNUSED,
		const char* str DISPATCH_UNUSED) {}
#endif

size_t dispatch_queue_debug(dispatch_queue_t dq, char* buf, size_t bufsiz);
size_t _dispatch_queue_debug_attr(dispatch_queue_t dq, char* buf,
		size_t bufsiz);

#define DISPATCH_QUEUE_PRIORITY_COUNT 4
#define DISPATCH_ROOT_QUEUE_COUNT (DISPATCH_QUEUE_PRIORITY_COUNT * 2)

// overcommit priority index values need bit 1 set
enum {
	DISPATCH_ROOT_QUEUE_IDX_LOW_PRIORITY = 0,
	DISPATCH_ROOT_QUEUE_IDX_LOW_OVERCOMMIT_PRIORITY,
	DISPATCH_ROOT_QUEUE_IDX_DEFAULT_PRIORITY,
	DISPATCH_ROOT_QUEUE_IDX_DEFAULT_OVERCOMMIT_PRIORITY,
	DISPATCH_ROOT_QUEUE_IDX_HIGH_PRIORITY,
	DISPATCH_ROOT_QUEUE_IDX_HIGH_OVERCOMMIT_PRIORITY,
	DISPATCH_ROOT_QUEUE_IDX_BACKGROUND_PRIORITY,
	DISPATCH_ROOT_QUEUE_IDX_BACKGROUND_OVERCOMMIT_PRIORITY,
};

extern unsigned long volatile _dispatch_queue_serial_numbers;
extern struct dispatch_queue_s _dispatch_root_queues[];

#if !(USE_OBJC && __OBJC2__)

DISPATCH_ALWAYS_INLINE
static inline bool
_dispatch_queue_push_list2(dispatch_queue_t dq, struct dispatch_object_s *head,
		struct dispatch_object_s *tail)
{
	struct dispatch_object_s *prev;
	tail->do_next = NULL;
	prev = dispatch_atomic_xchg2o(dq, dq_items_tail, tail, release);
	if (fastpath(prev)) {
		// if we crash here with a value less than 0x1000, then we are at a
		// known bug in client code for example, see _dispatch_queue_dispose
		// or _dispatch_atfork_child
		prev->do_next = head;
	}
	return (prev != NULL);
}

DISPATCH_ALWAYS_INLINE
static inline void
_dispatch_queue_push_list(dispatch_queue_t dq, dispatch_object_t _head,
		dispatch_object_t _tail, unsigned int n)
{
	struct dispatch_object_s *head = _head._do, *tail = _tail._do;
	if (!fastpath(_dispatch_queue_push_list2(dq, head, tail))) {
		_dispatch_queue_push_list_slow(dq, head, n);
	}
}

DISPATCH_ALWAYS_INLINE
static inline void
_dispatch_queue_push(dispatch_queue_t dq, dispatch_object_t _tail)
{
	struct dispatch_object_s *tail = _tail._do;
	if (!fastpath(_dispatch_queue_push_list2(dq, tail, tail))) {
		_dispatch_queue_push_slow(dq, tail);
	}
}

DISPATCH_ALWAYS_INLINE
static inline void
_dispatch_queue_push_wakeup(dispatch_queue_t dq, dispatch_object_t _tail,
		bool wakeup)
{
	struct dispatch_object_s *tail = _tail._do;
	if (!fastpath(_dispatch_queue_push_list2(dq, tail, tail))) {
		_dispatch_queue_push_slow(dq, tail);
	} else if (slowpath(wakeup)) {
		_dispatch_wakeup(dq);
	}
}

DISPATCH_ALWAYS_INLINE
static inline void
_dispatch_queue_class_invoke(dispatch_object_t dou,
		dispatch_queue_t (*invoke)(dispatch_object_t,
		_dispatch_thread_semaphore_t*))
{
	dispatch_queue_t dq = dou._dq;
	if (!slowpath(DISPATCH_OBJECT_SUSPENDED(dq)) &&
			fastpath(dispatch_atomic_cmpxchg2o(dq, dq_running, 0, 1, acquire))){
		dispatch_queue_t tq = NULL;
		_dispatch_thread_semaphore_t sema = 0;
		tq = invoke(dq, &sema);
		// We do not need to check the result.
		// When the suspend-count lock is dropped, then the check will happen.
		(void)dispatch_atomic_dec2o(dq, dq_running, release);
		if (sema) {
			_dispatch_thread_semaphore_signal(sema);
		} else if (tq) {
			_dispatch_introspection_queue_item_complete(dq);
			return _dispatch_queue_push(tq, dq);
		}
	}
	dq->do_next = DISPATCH_OBJECT_LISTLESS;
	if (!dispatch_atomic_sub2o(dq, do_suspend_cnt,
			DISPATCH_OBJECT_SUSPEND_LOCK, release)) {
		dispatch_atomic_barrier(seq_cst); // <rdar://problem/11915417>
		if (dispatch_atomic_load2o(dq, dq_running, seq_cst) == 0) {
			_dispatch_wakeup(dq); // verify that the queue is idle
		}
	}
	_dispatch_introspection_queue_item_complete(dq);
	_dispatch_release(dq); // added when the queue is put on the list
}

DISPATCH_ALWAYS_INLINE
static inline dispatch_queue_t
_dispatch_queue_get_current(void)
{
	return (dispatch_queue_t)_dispatch_thread_getspecific(dispatch_queue_key);
}

DISPATCH_ALWAYS_INLINE DISPATCH_CONST
static inline dispatch_queue_t
_dispatch_get_root_queue(long priority, bool overcommit)
{
	if (overcommit) switch (priority) {
	case DISPATCH_QUEUE_PRIORITY_BACKGROUND:
#if !DISPATCH_NO_BG_PRIORITY
		return &_dispatch_root_queues[
				DISPATCH_ROOT_QUEUE_IDX_BACKGROUND_OVERCOMMIT_PRIORITY];
#endif
	case DISPATCH_QUEUE_PRIORITY_LOW:
	case DISPATCH_QUEUE_PRIORITY_NON_INTERACTIVE:
		return &_dispatch_root_queues[
				DISPATCH_ROOT_QUEUE_IDX_LOW_OVERCOMMIT_PRIORITY];
	case DISPATCH_QUEUE_PRIORITY_DEFAULT:
		return &_dispatch_root_queues[
				DISPATCH_ROOT_QUEUE_IDX_DEFAULT_OVERCOMMIT_PRIORITY];
	case DISPATCH_QUEUE_PRIORITY_HIGH:
		return &_dispatch_root_queues[
				DISPATCH_ROOT_QUEUE_IDX_HIGH_OVERCOMMIT_PRIORITY];
	}
	switch (priority) {
	case DISPATCH_QUEUE_PRIORITY_BACKGROUND:
#if !DISPATCH_NO_BG_PRIORITY
		return &_dispatch_root_queues[
				DISPATCH_ROOT_QUEUE_IDX_BACKGROUND_PRIORITY];
#endif
	case DISPATCH_QUEUE_PRIORITY_LOW:
	case DISPATCH_QUEUE_PRIORITY_NON_INTERACTIVE:
		return &_dispatch_root_queues[DISPATCH_ROOT_QUEUE_IDX_LOW_PRIORITY];
	case DISPATCH_QUEUE_PRIORITY_DEFAULT:
		return &_dispatch_root_queues[DISPATCH_ROOT_QUEUE_IDX_DEFAULT_PRIORITY];
	case DISPATCH_QUEUE_PRIORITY_HIGH:
		return &_dispatch_root_queues[DISPATCH_ROOT_QUEUE_IDX_HIGH_PRIORITY];
	default:
		return NULL;
	}
}

// Note to later developers: ensure that any initialization changes are
// made for statically allocated queues (i.e. _dispatch_main_q).
static inline void
_dispatch_queue_init(dispatch_queue_t dq)
{
	dq->do_next = (struct dispatch_queue_s *)DISPATCH_OBJECT_LISTLESS;
<<<<<<< HEAD
	// Default target queue is overcommit!
	dq->do_targetq = _dispatch_get_root_queue(0, true);
=======

>>>>>>> 19550244
	dq->dq_running = 0;
	dq->dq_width = 1;
	dq->dq_serialnum = dispatch_atomic_inc_orig(&_dispatch_queue_serial_numbers,
			relaxed);
}

DISPATCH_ALWAYS_INLINE
static inline void
_dispatch_queue_set_bound_thread(dispatch_queue_t dq)
{
	//Tag thread-bound queues with the owning thread
	dispatch_assert(dq->dq_is_thread_bound);
	dq->do_finalizer = (void*)_dispatch_thread_self();
}

DISPATCH_ALWAYS_INLINE
static inline void
_dispatch_queue_clear_bound_thread(dispatch_queue_t dq)
{
	dispatch_assert(dq->dq_is_thread_bound);
	dq->do_finalizer = NULL;
}

DISPATCH_ALWAYS_INLINE
static inline pthread_t
_dispatch_queue_get_bound_thread(dispatch_queue_t dq)
{
	dispatch_assert(dq->dq_is_thread_bound);
	return (pthread_t)dq->do_finalizer;
}

#ifndef DISPATCH_CONTINUATION_CACHE_LIMIT
#if TARGET_OS_EMBEDDED
#define DISPATCH_CONTINUATION_CACHE_LIMIT 112 // one 256k heap for 64 threads
#define DISPATCH_CONTINUATION_CACHE_LIMIT_MEMORYSTATUS_PRESSURE_WARN 16
#else
#define DISPATCH_CONTINUATION_CACHE_LIMIT 65536
#define DISPATCH_CONTINUATION_CACHE_LIMIT_MEMORYSTATUS_PRESSURE_WARN 128
#endif
#endif

dispatch_continuation_t _dispatch_continuation_alloc_from_heap(void);
void _dispatch_continuation_free_to_heap(dispatch_continuation_t c);

#if DISPATCH_USE_MEMORYSTATUS_SOURCE
extern int _dispatch_continuation_cache_limit;
void _dispatch_continuation_free_to_cache_limit(dispatch_continuation_t c);
#else
#define _dispatch_continuation_cache_limit DISPATCH_CONTINUATION_CACHE_LIMIT
#define _dispatch_continuation_free_to_cache_limit(c) \
		_dispatch_continuation_free_to_heap(c)
#endif

DISPATCH_ALWAYS_INLINE
static inline dispatch_continuation_t
_dispatch_continuation_alloc_cacheonly(void)
{
<<<<<<< HEAD
	dispatch_continuation_t dc;
	dc = fastpath((dispatch_continuation_t)
	              _dispatch_thread_getspecific(dispatch_cache_key));
=======
	dispatch_continuation_t dc = (dispatch_continuation_t)
			fastpath(_dispatch_thread_getspecific(dispatch_cache_key));
>>>>>>> 19550244
	if (dc) {
		_dispatch_thread_setspecific(dispatch_cache_key, dc->do_next);
	}
	return dc;
}

DISPATCH_ALWAYS_INLINE
static inline dispatch_continuation_t
_dispatch_continuation_alloc(void)
{
	dispatch_continuation_t dc =
			fastpath(_dispatch_continuation_alloc_cacheonly());
	if(!dc) {
		return _dispatch_continuation_alloc_from_heap();
	}
	return dc;
}

DISPATCH_ALWAYS_INLINE
static inline dispatch_continuation_t
_dispatch_continuation_free_cacheonly(dispatch_continuation_t dc)
{
<<<<<<< HEAD
	dispatch_continuation_t prev_dc;
	prev_dc = (dispatch_continuation_t)
			_dispatch_thread_getspecific(dispatch_cache_key);
=======
	dispatch_continuation_t prev_dc = (dispatch_continuation_t)
			fastpath(_dispatch_thread_getspecific(dispatch_cache_key));
	int cnt = prev_dc ? prev_dc->do_ref_cnt + 1 : 1;
	// Cap continuation cache
	if (slowpath(cnt > _dispatch_continuation_cache_limit)) {
		return dc;
	}
>>>>>>> 19550244
	dc->do_next = prev_dc;
	dc->do_ref_cnt = cnt;
	_dispatch_thread_setspecific(dispatch_cache_key, dc);
	return NULL;
}

DISPATCH_ALWAYS_INLINE
static inline void
_dispatch_continuation_free(dispatch_continuation_t dc)
{
	dc = _dispatch_continuation_free_cacheonly(dc);
	if (slowpath(dc)) {
		_dispatch_continuation_free_to_cache_limit(dc);
	}
}
#endif // !(USE_OBJC && __OBJC2__)

#endif<|MERGE_RESOLUTION|>--- conflicted
+++ resolved
@@ -338,12 +338,7 @@
 _dispatch_queue_init(dispatch_queue_t dq)
 {
 	dq->do_next = (struct dispatch_queue_s *)DISPATCH_OBJECT_LISTLESS;
-<<<<<<< HEAD
-	// Default target queue is overcommit!
-	dq->do_targetq = _dispatch_get_root_queue(0, true);
-=======
-
->>>>>>> 19550244
+
 	dq->dq_running = 0;
 	dq->dq_width = 1;
 	dq->dq_serialnum = dispatch_atomic_inc_orig(&_dispatch_queue_serial_numbers,
@@ -401,14 +396,8 @@
 static inline dispatch_continuation_t
 _dispatch_continuation_alloc_cacheonly(void)
 {
-<<<<<<< HEAD
-	dispatch_continuation_t dc;
-	dc = fastpath((dispatch_continuation_t)
-	              _dispatch_thread_getspecific(dispatch_cache_key));
-=======
 	dispatch_continuation_t dc = (dispatch_continuation_t)
 			fastpath(_dispatch_thread_getspecific(dispatch_cache_key));
->>>>>>> 19550244
 	if (dc) {
 		_dispatch_thread_setspecific(dispatch_cache_key, dc->do_next);
 	}
@@ -431,11 +420,6 @@
 static inline dispatch_continuation_t
 _dispatch_continuation_free_cacheonly(dispatch_continuation_t dc)
 {
-<<<<<<< HEAD
-	dispatch_continuation_t prev_dc;
-	prev_dc = (dispatch_continuation_t)
-			_dispatch_thread_getspecific(dispatch_cache_key);
-=======
 	dispatch_continuation_t prev_dc = (dispatch_continuation_t)
 			fastpath(_dispatch_thread_getspecific(dispatch_cache_key));
 	int cnt = prev_dc ? prev_dc->do_ref_cnt + 1 : 1;
@@ -443,7 +427,6 @@
 	if (slowpath(cnt > _dispatch_continuation_cache_limit)) {
 		return dc;
 	}
->>>>>>> 19550244
 	dc->do_next = prev_dc;
 	dc->do_ref_cnt = cnt;
 	_dispatch_thread_setspecific(dispatch_cache_key, dc);
