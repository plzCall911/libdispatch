/*
 * Copyright (c) 2008-2013 Apple Inc. All rights reserved.
 *
 * @APPLE_APACHE_LICENSE_HEADER_START@
 *
 * Licensed under the Apache License, Version 2.0 (the "License");
 * you may not use this file except in compliance with the License.
 * You may obtain a copy of the License at
 *
 *     http://www.apache.org/licenses/LICENSE-2.0
 *
 * Unless required by applicable law or agreed to in writing, software
 * distributed under the License is distributed on an "AS IS" BASIS,
 * WITHOUT WARRANTIES OR CONDITIONS OF ANY KIND, either express or implied.
 * See the License for the specific language governing permissions and
 * limitations under the License.
 *
 * @APPLE_APACHE_LICENSE_HEADER_END@
 */

#include "internal.h"
#if HAVE_MACH
#include "protocol.h"
#include "protocolServer.h"
#endif
#include <sys/mount.h>

static void _dispatch_source_merge_kevent(dispatch_source_t ds,
		const struct kevent64_s *ke);
static bool _dispatch_kevent_register(dispatch_kevent_t *dkp, uint32_t *flgp);
static void _dispatch_kevent_unregister(dispatch_kevent_t dk, uint32_t flg);
static bool _dispatch_kevent_resume(dispatch_kevent_t dk, uint32_t new_flags,
		uint32_t del_flags);
static void _dispatch_kevent_drain(struct kevent64_s *ke);
static void _dispatch_kevent_merge(struct kevent64_s *ke);
static void _dispatch_timers_kevent(struct kevent64_s *ke);
static void _dispatch_timers_unregister(dispatch_source_t ds,
		dispatch_kevent_t dk);
static void _dispatch_timers_update(dispatch_source_t ds);
static void _dispatch_timer_aggregates_check(void);
static void _dispatch_timer_aggregates_register(dispatch_source_t ds);
static void _dispatch_timer_aggregates_update(dispatch_source_t ds,
		unsigned int tidx);
static void _dispatch_timer_aggregates_unregister(dispatch_source_t ds,
		unsigned int tidx);
static inline unsigned long _dispatch_source_timer_data(
		dispatch_source_refs_t dr, unsigned long prev);
static long _dispatch_kq_update(const struct kevent64_s *);
static void _dispatch_memorystatus_init(void);
#if HAVE_MACH
static void _dispatch_mach_host_calendar_change_register(void);
static void _dispatch_mach_recv_msg_buf_init(void);
static kern_return_t _dispatch_kevent_machport_resume(dispatch_kevent_t dk,
		uint32_t new_flags, uint32_t del_flags);
static kern_return_t _dispatch_kevent_mach_notify_resume(dispatch_kevent_t dk,
		uint32_t new_flags, uint32_t del_flags);
static inline void _dispatch_kevent_mach_portset(struct kevent64_s *ke);
#else
static inline void _dispatch_mach_host_calendar_change_register(void) {}
static inline void _dispatch_mach_recv_msg_buf_init(void) {}
#endif
static const char * _evfiltstr(short filt);
#if DISPATCH_DEBUG
static void _dispatch_kevent_debug(struct kevent64_s* kev, const char* str);
static void _dispatch_kevent_debugger(void *context);
#define DISPATCH_ASSERT_ON_MANAGER_QUEUE() \
	dispatch_assert(_dispatch_queue_get_current() == &_dispatch_mgr_q)
#else
static inline void
_dispatch_kevent_debug(struct kevent64_s* kev DISPATCH_UNUSED,
		const char* str DISPATCH_UNUSED) {}
#define DISPATCH_ASSERT_ON_MANAGER_QUEUE()
#endif

#pragma mark -
#pragma mark dispatch_source_t

dispatch_source_t
dispatch_source_create(dispatch_source_type_t type,
	uintptr_t handle,
	unsigned long mask,
	dispatch_queue_t q)
{
	const struct kevent64_s *proto_kev = &type->ke;
	dispatch_source_t ds;
	dispatch_kevent_t dk;

	// input validation
	if (type == NULL || (mask & ~type->mask)) {
		return NULL;
	}

	switch (type->ke.filter) {
	case EVFILT_SIGNAL:
		if (handle >= NSIG) {
			return NULL;
		}
		break;
	case EVFILT_FS:
#if DISPATCH_USE_VM_PRESSURE
	case EVFILT_VM:
#endif
#if DISPATCH_USE_MEMORYSTATUS
	case EVFILT_MEMORYSTATUS:
#endif
	case DISPATCH_EVFILT_CUSTOM_ADD:
	case DISPATCH_EVFILT_CUSTOM_OR:
		if (handle) {
			return NULL;
		}
		break;
	case DISPATCH_EVFILT_TIMER:
		if (!!handle ^ !!type->ke.ident) {
			return NULL;
		}
		break;
	default:
		break;
	}

	ds = _dispatch_alloc(DISPATCH_VTABLE(source),
			sizeof(struct dispatch_source_s));
	// Initialize as a queue first, then override some settings below.
	_dispatch_queue_init((dispatch_queue_t)ds);
	ds->dq_label = "source";

	ds->do_ref_cnt++; // the reference the manager queue holds
	ds->do_ref_cnt++; // since source is created suspended
	ds->do_suspend_cnt = DISPATCH_OBJECT_SUSPEND_INTERVAL;
	// The initial target queue is the manager queue, in order to get
	// the source installed. <rdar://problem/8928171>
	ds->do_targetq = &_dispatch_mgr_q;

	dk = _dispatch_calloc(1ul, sizeof(struct dispatch_kevent_s));
	dk->dk_kevent = *proto_kev;
	dk->dk_kevent.ident = handle;
	dk->dk_kevent.flags |= EV_ADD|EV_ENABLE;
	dk->dk_kevent.fflags |= (uint32_t)mask;
	dk->dk_kevent.udata = (uintptr_t)dk;
	TAILQ_INIT(&dk->dk_sources);

	ds->ds_dkev = dk;
	ds->ds_pending_data_mask = dk->dk_kevent.fflags;
	ds->ds_ident_hack = (uintptr_t)dk->dk_kevent.ident;
	if ((EV_DISPATCH|EV_ONESHOT) & proto_kev->flags) {
		ds->ds_is_level = true;
		ds->ds_needs_rearm = true;
	} else if (!(EV_CLEAR & proto_kev->flags)) {
		// we cheat and use EV_CLEAR to mean a "flag thingy"
		ds->ds_is_adder = true;
	}
	// Some sources require special processing
	if (type->init != NULL) {
		type->init(ds, type, handle, mask, q);
	}
	dispatch_assert(!(ds->ds_is_level && ds->ds_is_adder));

	if (fastpath(!ds->ds_refs)) {
		ds->ds_refs = _dispatch_calloc(1ul,
				sizeof(struct dispatch_source_refs_s));
	}
	ds->ds_refs->dr_source_wref = _dispatch_ptr2wref(ds);

	// First item on the queue sets the user-specified target queue
	dispatch_set_target_queue(ds, q);
	_dispatch_object_debug(ds, "%s", __func__);
	return ds;
}

void
_dispatch_source_dispose(dispatch_source_t ds)
{
	_dispatch_object_debug(ds, "%s", __func__);
	free(ds->ds_refs);
	_dispatch_queue_destroy(ds);
}

void
_dispatch_source_xref_dispose(dispatch_source_t ds)
{
	_dispatch_wakeup(ds);
}

void
dispatch_source_cancel(dispatch_source_t ds)
{
	_dispatch_object_debug(ds, "%s", __func__);
	// Right after we set the cancel flag, someone else
	// could potentially invoke the source, do the cancelation,
	// unregister the source, and deallocate it. We would
	// need to therefore retain/release before setting the bit

	_dispatch_retain(ds);
	(void)dispatch_atomic_or2o(ds, ds_atomic_flags, DSF_CANCELED, relaxed);
	_dispatch_wakeup(ds);
	_dispatch_release(ds);
}

long
dispatch_source_testcancel(dispatch_source_t ds)
{
	return (bool)(ds->ds_atomic_flags & DSF_CANCELED);
}


unsigned long
dispatch_source_get_mask(dispatch_source_t ds)
{
	return ds->ds_pending_data_mask;
}

uintptr_t
dispatch_source_get_handle(dispatch_source_t ds)
{
	return (unsigned int)ds->ds_ident_hack;
}

unsigned long
dispatch_source_get_data(dispatch_source_t ds)
{
	return ds->ds_data;
}

void
dispatch_source_merge_data(dispatch_source_t ds, unsigned long val)
{
	struct kevent64_s kev = {
		.fflags = (typeof(kev.fflags))val,
		.data = (typeof(kev.data))val,
	};

	dispatch_assert(
			ds->ds_dkev->dk_kevent.filter == DISPATCH_EVFILT_CUSTOM_ADD ||
			ds->ds_dkev->dk_kevent.filter == DISPATCH_EVFILT_CUSTOM_OR);

	_dispatch_source_merge_kevent(ds, &kev);
}

#pragma mark -
#pragma mark dispatch_source_handler

#ifdef __BLOCKS__
// 6618342 Contact the team that owns the Instrument DTrace probe before
//         renaming this symbol
static void
_dispatch_source_set_event_handler2(void *context)
{
	dispatch_source_t ds = (dispatch_source_t)_dispatch_queue_get_current();
	dispatch_assert(dx_type(ds) == DISPATCH_SOURCE_KEVENT_TYPE);
	dispatch_source_refs_t dr = ds->ds_refs;

	if (ds->ds_handler_is_block && dr->ds_handler_ctxt) {
		Block_release(dr->ds_handler_ctxt);
	}
	dr->ds_handler_func = context ? _dispatch_Block_invoke(context) : NULL;
	dr->ds_handler_ctxt = context;
	ds->ds_handler_is_block = true;
}

void
dispatch_source_set_event_handler(dispatch_source_t ds,
		dispatch_block_t handler)
{
	handler = _dispatch_Block_copy(handler);
	_dispatch_barrier_trysync_f((dispatch_queue_t)ds, handler,
			_dispatch_source_set_event_handler2);
}
#endif /* __BLOCKS__ */

static void
_dispatch_source_set_event_handler_f(void *context)
{
	dispatch_source_t ds = (dispatch_source_t)_dispatch_queue_get_current();
	dispatch_assert(dx_type(ds) == DISPATCH_SOURCE_KEVENT_TYPE);
	dispatch_source_refs_t dr = ds->ds_refs;

#ifdef __BLOCKS__
	if (ds->ds_handler_is_block && dr->ds_handler_ctxt) {
		Block_release(dr->ds_handler_ctxt);
	}
#endif
	dr->ds_handler_func = context;
	dr->ds_handler_ctxt = ds->do_ctxt;
	ds->ds_handler_is_block = false;
}

void
dispatch_source_set_event_handler_f(dispatch_source_t ds,
	dispatch_function_t handler)
{
	_dispatch_barrier_trysync_f((dispatch_queue_t)ds, handler,
			_dispatch_source_set_event_handler_f);
}

#ifdef __BLOCKS__
// 6618342 Contact the team that owns the Instrument DTrace probe before
//         renaming this symbol
static void
_dispatch_source_set_cancel_handler2(void *context)
{
	dispatch_source_t ds = (dispatch_source_t)_dispatch_queue_get_current();
	dispatch_assert(dx_type(ds) == DISPATCH_SOURCE_KEVENT_TYPE);
	dispatch_source_refs_t dr = ds->ds_refs;

	if (ds->ds_cancel_is_block && dr->ds_cancel_handler) {
		Block_release(dr->ds_cancel_handler);
	}
	dr->ds_cancel_handler = context;
	ds->ds_cancel_is_block = true;
}

void
dispatch_source_set_cancel_handler(dispatch_source_t ds,
	dispatch_block_t handler)
{
	handler = _dispatch_Block_copy(handler);
	_dispatch_barrier_trysync_f((dispatch_queue_t)ds, handler,
			_dispatch_source_set_cancel_handler2);
}
#endif /* __BLOCKS__ */

static void
_dispatch_source_set_cancel_handler_f(void *context)
{
	dispatch_source_t ds = (dispatch_source_t)_dispatch_queue_get_current();
	dispatch_assert(dx_type(ds) == DISPATCH_SOURCE_KEVENT_TYPE);
	dispatch_source_refs_t dr = ds->ds_refs;

#ifdef __BLOCKS__
	if (ds->ds_cancel_is_block && dr->ds_cancel_handler) {
		Block_release(dr->ds_cancel_handler);
	}
#endif
	dr->ds_cancel_handler = context;
	ds->ds_cancel_is_block = false;
}

void
dispatch_source_set_cancel_handler_f(dispatch_source_t ds,
	dispatch_function_t handler)
{
	_dispatch_barrier_trysync_f((dispatch_queue_t)ds, handler,
			_dispatch_source_set_cancel_handler_f);
}

#ifdef __BLOCKS__
static void
_dispatch_source_set_registration_handler2(void *context)
{
	dispatch_source_t ds = (dispatch_source_t)_dispatch_queue_get_current();
	dispatch_assert(dx_type(ds) == DISPATCH_SOURCE_KEVENT_TYPE);
	dispatch_source_refs_t dr = ds->ds_refs;

	if (ds->ds_registration_is_block && dr->ds_registration_handler) {
		Block_release(dr->ds_registration_handler);
	}
	dr->ds_registration_handler = context;
	ds->ds_registration_is_block = true;
}

void
dispatch_source_set_registration_handler(dispatch_source_t ds,
	dispatch_block_t handler)
{
	handler = _dispatch_Block_copy(handler);
	_dispatch_barrier_trysync_f((dispatch_queue_t)ds, handler,
			_dispatch_source_set_registration_handler2);
}
#endif /* __BLOCKS__ */

static void
_dispatch_source_set_registration_handler_f(void *context)
{
	dispatch_source_t ds = (dispatch_source_t)_dispatch_queue_get_current();
	dispatch_assert(dx_type(ds) == DISPATCH_SOURCE_KEVENT_TYPE);
	dispatch_source_refs_t dr = ds->ds_refs;

#ifdef __BLOCKS__
	if (ds->ds_registration_is_block && dr->ds_registration_handler) {
		Block_release(dr->ds_registration_handler);
	}
#endif
	dr->ds_registration_handler = context;
	ds->ds_registration_is_block = false;
}

void
dispatch_source_set_registration_handler_f(dispatch_source_t ds,
	dispatch_function_t handler)
{
	_dispatch_barrier_trysync_f((dispatch_queue_t)ds, handler,
			_dispatch_source_set_registration_handler_f);
}

#pragma mark -
#pragma mark dispatch_source_invoke

static void
_dispatch_source_registration_callout(dispatch_source_t ds)
{
	dispatch_source_refs_t dr = ds->ds_refs;

	if ((ds->ds_atomic_flags & DSF_CANCELED) || (ds->do_xref_cnt == -1)) {
		// no registration callout if source is canceled rdar://problem/8955246
#ifdef __BLOCKS__
		if (ds->ds_registration_is_block) {
			Block_release(dr->ds_registration_handler);
		}
	} else if (ds->ds_registration_is_block) {
		dispatch_block_t b = dr->ds_registration_handler;
		_dispatch_client_callout_block(b);
		Block_release(dr->ds_registration_handler);
#endif
	} else {
		dispatch_function_t f = dr->ds_registration_handler;
		_dispatch_client_callout(ds->do_ctxt, f);
	}
	ds->ds_registration_is_block = false;
	dr->ds_registration_handler = NULL;
}

static void
_dispatch_source_cancel_callout(dispatch_source_t ds)
{
	dispatch_source_refs_t dr = ds->ds_refs;

	ds->ds_pending_data_mask = 0;
	ds->ds_pending_data = 0;
	ds->ds_data = 0;

#ifdef __BLOCKS__
	if (ds->ds_handler_is_block) {
		Block_release(dr->ds_handler_ctxt);
		ds->ds_handler_is_block = false;
		dr->ds_handler_func = NULL;
		dr->ds_handler_ctxt = NULL;
	}
	if (ds->ds_registration_is_block) {
		Block_release(dr->ds_registration_handler);
		ds->ds_registration_is_block = false;
		dr->ds_registration_handler = NULL;
	}
#endif

	if (!dr->ds_cancel_handler) {
		return;
	}
	if (ds->ds_cancel_is_block) {
#ifdef __BLOCKS__
		dispatch_block_t b = dr->ds_cancel_handler;
		if (ds->ds_atomic_flags & DSF_CANCELED) {
			_dispatch_client_callout_block(b);
		}
		Block_release(dr->ds_cancel_handler);
		ds->ds_cancel_is_block = false;
#endif
	} else {
		dispatch_function_t f = dr->ds_cancel_handler;
		if (ds->ds_atomic_flags & DSF_CANCELED) {
			_dispatch_client_callout(ds->do_ctxt, f);
		}
	}
	dr->ds_cancel_handler = NULL;
}

static void
_dispatch_source_latch_and_call(dispatch_source_t ds)
{
	unsigned long prev;

	if ((ds->ds_atomic_flags & DSF_CANCELED) || (ds->do_xref_cnt == -1)) {
		return;
	}
	dispatch_source_refs_t dr = ds->ds_refs;
	prev = dispatch_atomic_xchg2o(ds, ds_pending_data, 0, relaxed);
	if (ds->ds_is_level) {
		ds->ds_data = ~prev;
	} else if (ds->ds_is_timer && ds_timer(dr).target && prev) {
		ds->ds_data = _dispatch_source_timer_data(dr, prev);
	} else {
		ds->ds_data = prev;
	}
	if (dispatch_assume(prev) && dr->ds_handler_func) {
		_dispatch_client_callout(dr->ds_handler_ctxt, dr->ds_handler_func);
	}
}

static void
_dispatch_source_kevent_unregister(dispatch_source_t ds)
{
	_dispatch_object_debug(ds, "%s", __func__);
	dispatch_kevent_t dk = ds->ds_dkev;
	ds->ds_dkev = NULL;
	switch (dk->dk_kevent.filter) {
	case DISPATCH_EVFILT_TIMER:
		_dispatch_timers_unregister(ds, dk);
		break;
	default:
		TAILQ_REMOVE(&dk->dk_sources, ds->ds_refs, dr_list);
		_dispatch_kevent_unregister(dk, (uint32_t)ds->ds_pending_data_mask);
		break;
	}

	(void)dispatch_atomic_and2o(ds, ds_atomic_flags, ~DSF_ARMED, relaxed);
	ds->ds_needs_rearm = false; // re-arm is pointless and bad now
	_dispatch_release(ds); // the retain is done at creation time
}

static void
_dispatch_source_kevent_resume(dispatch_source_t ds, uint32_t new_flags)
{
	switch (ds->ds_dkev->dk_kevent.filter) {
	case DISPATCH_EVFILT_TIMER:
<<<<<<< HEAD
		// called on manager queue only
		return _dispatch_timer_list_update(ds);
#if HAVE_MACH
=======
		return _dispatch_timers_update(ds);
>>>>>>> 19550244
	case EVFILT_MACHPORT:
		if (ds->ds_pending_data_mask & DISPATCH_MACH_RECV_MESSAGE) {
			new_flags |= DISPATCH_MACH_RECV_MESSAGE; // emulate EV_DISPATCH
		}
		break;
#endif /* HAVE_MACH */ 
	}
	if (_dispatch_kevent_resume(ds->ds_dkev, new_flags, 0)) {
		_dispatch_source_kevent_unregister(ds);
	}
}

static void
_dispatch_source_kevent_register(dispatch_source_t ds)
{
	dispatch_assert_zero(ds->ds_is_installed);
	switch (ds->ds_dkev->dk_kevent.filter) {
	case DISPATCH_EVFILT_TIMER:
		return _dispatch_timers_update(ds);
	}
	uint32_t flags;
	bool do_resume = _dispatch_kevent_register(&ds->ds_dkev, &flags);
	TAILQ_INSERT_TAIL(&ds->ds_dkev->dk_sources, ds->ds_refs, dr_list);
	if (do_resume || ds->ds_needs_rearm) {
		_dispatch_source_kevent_resume(ds, flags);
	}
	(void)dispatch_atomic_or2o(ds, ds_atomic_flags, DSF_ARMED, relaxed);
	_dispatch_object_debug(ds, "%s", __func__);
}

DISPATCH_ALWAYS_INLINE
static inline dispatch_queue_t
_dispatch_source_invoke2(dispatch_object_t dou,
		_dispatch_thread_semaphore_t *sema_ptr DISPATCH_UNUSED)
{
	dispatch_source_t ds = dou._ds;
	if (slowpath(_dispatch_queue_drain(ds))) {
		DISPATCH_CLIENT_CRASH("Sync onto source");
	}

	// This function performs all source actions. Each action is responsible
	// for verifying that it takes place on the appropriate queue. If the
	// current queue is not the correct queue for this action, the correct queue
	// will be returned and the invoke will be re-driven on that queue.

	// The order of tests here in invoke and in probe should be consistent.

	dispatch_queue_t dq = _dispatch_queue_get_current();
	dispatch_source_refs_t dr = ds->ds_refs;

	if (!ds->ds_is_installed) {
		// The source needs to be installed on the manager queue.
		if (dq != &_dispatch_mgr_q) {
			return &_dispatch_mgr_q;
		}
		_dispatch_source_kevent_register(ds);
		ds->ds_is_installed = true;
		if (dr->ds_registration_handler) {
			return ds->do_targetq;
		}
		if (slowpath(ds->do_xref_cnt == -1)) {
			return &_dispatch_mgr_q; // rdar://problem/9558246
		}
	} else if (slowpath(DISPATCH_OBJECT_SUSPENDED(ds))) {
		// Source suspended by an item drained from the source queue.
		return NULL;
	} else if (dr->ds_registration_handler) {
		// The source has been registered and the registration handler needs
		// to be delivered on the target queue.
		if (dq != ds->do_targetq) {
			return ds->do_targetq;
		}
		// clears ds_registration_handler
		_dispatch_source_registration_callout(ds);
		if (slowpath(ds->do_xref_cnt == -1)) {
			return &_dispatch_mgr_q; // rdar://problem/9558246
		}
	} else if ((ds->ds_atomic_flags & DSF_CANCELED) || (ds->do_xref_cnt == -1)){
		// The source has been cancelled and needs to be uninstalled from the
		// manager queue. After uninstallation, the cancellation handler needs
		// to be delivered to the target queue.
		if (ds->ds_dkev) {
			if (dq != &_dispatch_mgr_q) {
				return &_dispatch_mgr_q;
			}
			_dispatch_source_kevent_unregister(ds);
		}
		if (dr->ds_cancel_handler || ds->ds_handler_is_block ||
				ds->ds_registration_is_block) {
			if (dq != ds->do_targetq) {
				return ds->do_targetq;
			}
		}
		_dispatch_source_cancel_callout(ds);
	} else if (ds->ds_pending_data) {
		// The source has pending data to deliver via the event handler callback
		// on the target queue. Some sources need to be rearmed on the manager
		// queue after event delivery.
		if (dq != ds->do_targetq) {
			return ds->do_targetq;
		}
		_dispatch_source_latch_and_call(ds);
		if (ds->ds_needs_rearm) {
			return &_dispatch_mgr_q;
		}
	} else if (ds->ds_needs_rearm && !(ds->ds_atomic_flags & DSF_ARMED)) {
		// The source needs to be rearmed on the manager queue.
		if (dq != &_dispatch_mgr_q) {
			return &_dispatch_mgr_q;
		}
		_dispatch_source_kevent_resume(ds, 0);
		(void)dispatch_atomic_or2o(ds, ds_atomic_flags, DSF_ARMED, relaxed);
	}

	return NULL;
}

DISPATCH_NOINLINE
void
_dispatch_source_invoke(dispatch_source_t ds)
{
	_dispatch_queue_class_invoke(ds, _dispatch_source_invoke2);
}

unsigned long
_dispatch_source_probe(dispatch_source_t ds)
{
	// This function determines whether the source needs to be invoked.
	// The order of tests here in probe and in invoke should be consistent.

	dispatch_source_refs_t dr = ds->ds_refs;
	if (!ds->ds_is_installed) {
		// The source needs to be installed on the manager queue.
		return true;
	} else if (dr->ds_registration_handler) {
		// The registration handler needs to be delivered to the target queue.
		return true;
	} else if ((ds->ds_atomic_flags & DSF_CANCELED) || (ds->do_xref_cnt == -1)){
		// The source needs to be uninstalled from the manager queue, or the
		// cancellation handler needs to be delivered to the target queue.
		// Note: cancellation assumes installation.
		if (ds->ds_dkev || dr->ds_cancel_handler
#ifdef __BLOCKS__
				|| ds->ds_handler_is_block || ds->ds_registration_is_block
#endif
		) {
			return true;
		}
	} else if (ds->ds_pending_data) {
		// The source has pending data to deliver to the target queue.
		return true;
	} else if (ds->ds_needs_rearm && !(ds->ds_atomic_flags & DSF_ARMED)) {
		// The source needs to be rearmed on the manager queue.
		return true;
	}
	return (ds->dq_items_tail != NULL);
}

static void
_dispatch_source_merge_kevent(dispatch_source_t ds, const struct kevent64_s *ke)
{
	if ((ds->ds_atomic_flags & DSF_CANCELED) || (ds->do_xref_cnt == -1)) {
		return;
	}
	if (ds->ds_is_level) {
		// ke->data is signed and "negative available data" makes no sense
		// zero bytes happens when EV_EOF is set
		// 10A268 does not fail this assert with EVFILT_READ and a 10 GB file
		dispatch_assert(ke->data >= 0l);
		dispatch_atomic_store2o(ds, ds_pending_data, ~(unsigned long)ke->data,
				relaxed);
	} else if (ds->ds_is_adder) {
		(void)dispatch_atomic_add2o(ds, ds_pending_data,
				(unsigned long)ke->data, relaxed);
	} else if (ke->fflags & ds->ds_pending_data_mask) {
		(void)dispatch_atomic_or2o(ds, ds_pending_data,
				ke->fflags & ds->ds_pending_data_mask, relaxed);
	}
	// EV_DISPATCH and EV_ONESHOT sources are no longer armed after delivery
	if (ds->ds_needs_rearm) {
		(void)dispatch_atomic_and2o(ds, ds_atomic_flags, ~DSF_ARMED, relaxed);
	}

	_dispatch_wakeup(ds);
}

#pragma mark -
#pragma mark dispatch_kevent_t

#if DISPATCH_USE_GUARDED_FD_CHANGE_FDGUARD
static void _dispatch_kevent_guard(dispatch_kevent_t dk);
static void _dispatch_kevent_unguard(dispatch_kevent_t dk);
#else
static inline void _dispatch_kevent_guard(dispatch_kevent_t dk) { (void)dk; }
static inline void _dispatch_kevent_unguard(dispatch_kevent_t dk) { (void)dk; }
#endif

static struct dispatch_kevent_s _dispatch_kevent_data_or = {
	.dk_kevent = {
		.filter = DISPATCH_EVFILT_CUSTOM_OR,
		.flags = EV_CLEAR,
	},
	.dk_sources = TAILQ_HEAD_INITIALIZER(_dispatch_kevent_data_or.dk_sources),
};
static struct dispatch_kevent_s _dispatch_kevent_data_add = {
	.dk_kevent = {
		.filter = DISPATCH_EVFILT_CUSTOM_ADD,
	},
	.dk_sources = TAILQ_HEAD_INITIALIZER(_dispatch_kevent_data_add.dk_sources),
};

#define DSL_HASH(x) ((x) & (DSL_HASH_SIZE - 1))

DISPATCH_CACHELINE_ALIGN
static TAILQ_HEAD(, dispatch_kevent_s) _dispatch_sources[DSL_HASH_SIZE];

static void
_dispatch_kevent_init()
{
	unsigned int i;
	for (i = 0; i < DSL_HASH_SIZE; i++) {
		TAILQ_INIT(&_dispatch_sources[i]);
	}

	TAILQ_INSERT_TAIL(&_dispatch_sources[0],
			&_dispatch_kevent_data_or, dk_list);
	TAILQ_INSERT_TAIL(&_dispatch_sources[0],
			&_dispatch_kevent_data_add, dk_list);
	_dispatch_kevent_data_or.dk_kevent.udata =
			(uintptr_t)&_dispatch_kevent_data_or;
	_dispatch_kevent_data_add.dk_kevent.udata =
			(uintptr_t)&_dispatch_kevent_data_add;
}

static inline uintptr_t
_dispatch_kevent_hash(uint64_t ident, short filter)
{
	uint64_t value;
#if HAVE_MACH
	value = (filter == EVFILT_MACHPORT ||
			filter == DISPATCH_EVFILT_MACH_NOTIFICATION ?
			MACH_PORT_INDEX(ident) : ident);
#else
	value = ident;
#endif
	return DSL_HASH((uintptr_t)value);
}

static dispatch_kevent_t
_dispatch_kevent_find(uint64_t ident, short filter)
{
	uintptr_t hash = _dispatch_kevent_hash(ident, filter);
	dispatch_kevent_t dki;

	TAILQ_FOREACH(dki, &_dispatch_sources[hash], dk_list) {
		if (dki->dk_kevent.ident == ident && dki->dk_kevent.filter == filter) {
			break;
		}
	}
	return dki;
}

static void
_dispatch_kevent_insert(dispatch_kevent_t dk)
{
	_dispatch_kevent_guard(dk);
	uintptr_t hash = _dispatch_kevent_hash(dk->dk_kevent.ident,
			dk->dk_kevent.filter);
	TAILQ_INSERT_TAIL(&_dispatch_sources[hash], dk, dk_list);
}

// Find existing kevents, and merge any new flags if necessary
static bool
_dispatch_kevent_register(dispatch_kevent_t *dkp, uint32_t *flgp)
{
	dispatch_kevent_t dk, ds_dkev = *dkp;
	uint32_t new_flags;
	bool do_resume = false;

	dk = _dispatch_kevent_find(ds_dkev->dk_kevent.ident,
			ds_dkev->dk_kevent.filter);
	if (dk) {
		// If an existing dispatch kevent is found, check to see if new flags
		// need to be added to the existing kevent
		new_flags = ~dk->dk_kevent.fflags & ds_dkev->dk_kevent.fflags;
		dk->dk_kevent.fflags |= ds_dkev->dk_kevent.fflags;
		free(ds_dkev);
		*dkp = dk;
		do_resume = new_flags;
	} else {
		dk = ds_dkev;
		_dispatch_kevent_insert(dk);
		new_flags = dk->dk_kevent.fflags;
		do_resume = true;
	}
	// Re-register the kevent with the kernel if new flags were added
	// by the dispatch kevent
	if (do_resume) {
		dk->dk_kevent.flags |= EV_ADD;
	}
	*flgp = new_flags;
	return do_resume;
}

static bool
_dispatch_kevent_resume(dispatch_kevent_t dk, uint32_t new_flags,
		uint32_t del_flags)
{
	long r;
	switch (dk->dk_kevent.filter) {
	case DISPATCH_EVFILT_TIMER:
	case DISPATCH_EVFILT_CUSTOM_ADD:
	case DISPATCH_EVFILT_CUSTOM_OR:
		// these types not registered with kevent
		return 0;
#if HAVE_MACH
	case EVFILT_MACHPORT:
		return _dispatch_kevent_machport_resume(dk, new_flags, del_flags);
	case DISPATCH_EVFILT_MACH_NOTIFICATION:
		return _dispatch_kevent_mach_notify_resume(dk, new_flags, del_flags);
#endif
	case EVFILT_PROC:
		if (dk->dk_kevent.flags & EV_ONESHOT) {
			return 0;
		}
		// fall through
	default:
		r = _dispatch_kq_update(&dk->dk_kevent);
		if (dk->dk_kevent.flags & EV_DISPATCH) {
			dk->dk_kevent.flags &= ~EV_ADD;
		}
		return r;
	}
}

static void
_dispatch_kevent_dispose(dispatch_kevent_t dk)
{
	uintptr_t hash;

	switch (dk->dk_kevent.filter) {
	case DISPATCH_EVFILT_TIMER:
	case DISPATCH_EVFILT_CUSTOM_ADD:
	case DISPATCH_EVFILT_CUSTOM_OR:
		// these sources live on statically allocated lists
		return;
#if HAVE_MACH
	case EVFILT_MACHPORT:
		_dispatch_kevent_machport_resume(dk, 0, dk->dk_kevent.fflags);
		break;
	case DISPATCH_EVFILT_MACH_NOTIFICATION:
		_dispatch_kevent_mach_notify_resume(dk, 0, dk->dk_kevent.fflags);
		break;
#endif
	case EVFILT_PROC:
		if (dk->dk_kevent.flags & EV_ONESHOT) {
			break; // implicitly deleted
		}
		// fall through
	default:
		if (~dk->dk_kevent.flags & EV_DELETE) {
			dk->dk_kevent.flags |= EV_DELETE;
			dk->dk_kevent.flags &= ~(EV_ADD|EV_ENABLE);
			_dispatch_kq_update(&dk->dk_kevent);
		}
		break;
	}

	hash = _dispatch_kevent_hash(dk->dk_kevent.ident,
			dk->dk_kevent.filter);
	TAILQ_REMOVE(&_dispatch_sources[hash], dk, dk_list);
	_dispatch_kevent_unguard(dk);
	free(dk);
}

static void
_dispatch_kevent_unregister(dispatch_kevent_t dk, uint32_t flg)
{
	dispatch_source_refs_t dri;
	uint32_t del_flags, fflags = 0;

	if (TAILQ_EMPTY(&dk->dk_sources)) {
		_dispatch_kevent_dispose(dk);
	} else {
		TAILQ_FOREACH(dri, &dk->dk_sources, dr_list) {
			dispatch_source_t dsi = _dispatch_source_from_refs(dri);
			uint32_t mask = (uint32_t)dsi->ds_pending_data_mask;
			fflags |= mask;
		}
		del_flags = flg & ~fflags;
		if (del_flags) {
			dk->dk_kevent.flags |= EV_ADD;
			dk->dk_kevent.fflags = fflags;
			_dispatch_kevent_resume(dk, 0, del_flags);
		}
	}
}

DISPATCH_NOINLINE
static void
_dispatch_kevent_proc_exit(struct kevent64_s *ke)
{
	// EVFILT_PROC may fail with ESRCH when the process exists but is a zombie
	// <rdar://problem/5067725>. As a workaround, we simulate an exit event for
	// any EVFILT_PROC with an invalid pid <rdar://problem/6626350>.
	struct kevent64_s fake;
	fake = *ke;
	fake.flags &= ~EV_ERROR;
	fake.fflags = NOTE_EXIT;
	fake.data = 0;
	_dispatch_kevent_drain(&fake);
}

DISPATCH_NOINLINE
static void
_dispatch_kevent_error(struct kevent64_s *ke)
{
	_dispatch_kevent_debug(ke, __func__);
	if (ke->data) {
		// log the unexpected error
		_dispatch_bug_kevent_client("kevent", _evfiltstr(ke->filter),
				ke->flags & EV_DELETE ? "delete" :
				ke->flags & EV_ADD ? "add" :
				ke->flags & EV_ENABLE ? "enable" : "monitor",
				(int)ke->data);
	}
}

static void
_dispatch_kevent_drain(struct kevent64_s *ke)
{
#if DISPATCH_DEBUG
	static dispatch_once_t pred;
	dispatch_once_f(&pred, NULL, _dispatch_kevent_debugger);
#endif
	if (ke->filter == EVFILT_USER) {
		return;
	}
	if (slowpath(ke->flags & EV_ERROR)) {
		if (ke->filter == EVFILT_PROC) {
			if (ke->flags & EV_DELETE) {
				// Process exited while monitored
				return;
			} else if (ke->data == ESRCH) {
				return _dispatch_kevent_proc_exit(ke);
			}
#if DISPATCH_USE_VM_PRESSURE
		} else if (ke->filter == EVFILT_VM && ke->data == ENOTSUP) {
			// Memory pressure kevent is not supported on all platforms
			// <rdar://problem/8636227>
			return;
#endif
#if DISPATCH_USE_MEMORYSTATUS
		} else if (ke->filter == EVFILT_MEMORYSTATUS &&
				(ke->data == EINVAL || ke->data == ENOTSUP)) {
			// Memory status kevent is not supported on all platforms
			return;
#endif
		}
		return _dispatch_kevent_error(ke);
	}
	_dispatch_kevent_debug(ke, __func__);
	if (ke->filter == EVFILT_TIMER) {
		return _dispatch_timers_kevent(ke);
	}
#if HAVE_MACH
	if (ke->filter == EVFILT_MACHPORT) {
		return _dispatch_kevent_mach_portset(ke);
	}
#endif
	return _dispatch_kevent_merge(ke);
}

DISPATCH_NOINLINE
static void
_dispatch_kevent_merge(struct kevent64_s *ke)
{
	dispatch_kevent_t dk;
	dispatch_source_refs_t dri;

	dk = (void*)ke->udata;
	dispatch_assert(dk);

	if (ke->flags & EV_ONESHOT) {
		dk->dk_kevent.flags |= EV_ONESHOT;
	}
	TAILQ_FOREACH(dri, &dk->dk_sources, dr_list) {
		_dispatch_source_merge_kevent(_dispatch_source_from_refs(dri), ke);
	}
}

#if DISPATCH_USE_GUARDED_FD_CHANGE_FDGUARD
static void
_dispatch_kevent_guard(dispatch_kevent_t dk)
{
	guardid_t guard;
	const unsigned int guard_flags = GUARD_CLOSE;
	int r, fd_flags = 0;
	switch (dk->dk_kevent.filter) {
	case EVFILT_READ:
	case EVFILT_WRITE:
	case EVFILT_VNODE:
		guard = &dk->dk_kevent;
		r = change_fdguard_np((int)dk->dk_kevent.ident, NULL, 0,
				&guard, guard_flags, &fd_flags);
		if (slowpath(r == -1)) {
			int err = errno;
			if (err != EPERM) {
				(void)dispatch_assume_zero(err);
			}
			return;
		}
		dk->dk_kevent.ext[0] = guard_flags;
		dk->dk_kevent.ext[1] = fd_flags;
		break;
	}
}

static void
_dispatch_kevent_unguard(dispatch_kevent_t dk)
{
	guardid_t guard;
	unsigned int guard_flags;
	int r, fd_flags;
	switch (dk->dk_kevent.filter) {
	case EVFILT_READ:
	case EVFILT_WRITE:
	case EVFILT_VNODE:
		guard_flags = (unsigned int)dk->dk_kevent.ext[0];
		if (!guard_flags) {
			return;
		}
		guard = &dk->dk_kevent;
		fd_flags = (int)dk->dk_kevent.ext[1];
		r = change_fdguard_np((int)dk->dk_kevent.ident, &guard,
				guard_flags, NULL, 0, &fd_flags);
		if (slowpath(r == -1)) {
			(void)dispatch_assume_zero(errno);
			return;
		}
		dk->dk_kevent.ext[0] = 0;
		break;
	}
}
#endif // DISPATCH_USE_GUARDED_FD_CHANGE_FDGUARD

#pragma mark -
#pragma mark dispatch_source_timer

#if DISPATCH_USE_DTRACE && DISPATCH_USE_DTRACE_INTROSPECTION
static dispatch_source_refs_t
		_dispatch_trace_next_timer[DISPATCH_TIMER_QOS_COUNT];
#define _dispatch_trace_next_timer_set(x, q) \
		_dispatch_trace_next_timer[(q)] = (x)
#define _dispatch_trace_next_timer_program(d, q) \
		_dispatch_trace_timer_program(_dispatch_trace_next_timer[(q)], (d))
#define _dispatch_trace_next_timer_wake(q) \
		_dispatch_trace_timer_wake(_dispatch_trace_next_timer[(q)])
#else
#define _dispatch_trace_next_timer_set(x, q)
#define _dispatch_trace_next_timer_program(d, q)
#define _dispatch_trace_next_timer_wake(q)
#endif

#define _dispatch_source_timer_telemetry_enabled() false

DISPATCH_NOINLINE
static void
_dispatch_source_timer_telemetry_slow(dispatch_source_t ds,
		uintptr_t ident, struct dispatch_timer_source_s *values)
{
	if (_dispatch_trace_timer_configure_enabled()) {
		_dispatch_trace_timer_configure(ds, ident, values);
	}
}

DISPATCH_ALWAYS_INLINE
static inline void
_dispatch_source_timer_telemetry(dispatch_source_t ds, uintptr_t ident,
		struct dispatch_timer_source_s *values)
{
	if (_dispatch_trace_timer_configure_enabled() ||
			_dispatch_source_timer_telemetry_enabled()) {
		_dispatch_source_timer_telemetry_slow(ds, ident, values);
		asm(""); // prevent tailcall
	}
}

// approx 1 year (60s * 60m * 24h * 365d)
#define FOREVER_NSEC 31536000000000000ull

DISPATCH_ALWAYS_INLINE
static inline uint64_t
_dispatch_source_timer_now(uint64_t nows[], unsigned int tidx)
{
	unsigned int tk = DISPATCH_TIMER_KIND(tidx);
	if (nows && fastpath(nows[tk])) {
		return nows[tk];
	}
	uint64_t now;
	switch (tk) {
	case DISPATCH_TIMER_KIND_MACH:
		now = _dispatch_absolute_time();
		break;
	case DISPATCH_TIMER_KIND_WALL:
		now = _dispatch_get_nanoseconds();
		break;
	}
	if (nows) {
		nows[tk] = now;
	}
	return now;
}

static inline unsigned long
_dispatch_source_timer_data(dispatch_source_refs_t dr, unsigned long prev)
{
	// calculate the number of intervals since last fire
	unsigned long data, missed;
	uint64_t now;
	now = _dispatch_source_timer_now(NULL, _dispatch_source_timer_idx(dr));
	missed = (unsigned long)((now - ds_timer(dr).last_fire) /
			ds_timer(dr).interval);
	// correct for missed intervals already delivered last time
	data = prev - ds_timer(dr).missed + missed;
	ds_timer(dr).missed = missed;
	return data;
}

struct dispatch_set_timer_params {
	dispatch_source_t ds;
	uintptr_t ident;
	struct dispatch_timer_source_s values;
};

static void
_dispatch_source_set_timer3(void *context)
{
	// Called on the _dispatch_mgr_q
	struct dispatch_set_timer_params *params = context;
	dispatch_source_t ds = params->ds;
	ds->ds_ident_hack = params->ident;
	ds_timer(ds->ds_refs) = params->values;
	// Clear any pending data that might have accumulated on
	// older timer params <rdar://problem/8574886>
	ds->ds_pending_data = 0;
	// Re-arm in case we got disarmed because of pending set_timer suspension
	(void)dispatch_atomic_or2o(ds, ds_atomic_flags, DSF_ARMED, release);
	dispatch_resume(ds);
	// Must happen after resume to avoid getting disarmed due to suspension
	_dispatch_timers_update(ds);
	dispatch_release(ds);
	if (params->values.flags & DISPATCH_TIMER_WALL_CLOCK) {
		_dispatch_mach_host_calendar_change_register();
	}
	free(params);
}

static void
_dispatch_source_set_timer2(void *context)
{
	// Called on the source queue
	struct dispatch_set_timer_params *params = context;
	dispatch_suspend(params->ds);
	dispatch_barrier_async_f(&_dispatch_mgr_q, params,
			_dispatch_source_set_timer3);
}

DISPATCH_NOINLINE
static struct dispatch_set_timer_params *
_dispatch_source_timer_params(dispatch_source_t ds, dispatch_time_t start,
		uint64_t interval, uint64_t leeway)
{
	struct dispatch_set_timer_params *params;
	params = _dispatch_calloc(1ul, sizeof(struct dispatch_set_timer_params));
	params->ds = ds;
	params->values.flags = ds_timer(ds->ds_refs).flags;

	if (interval == 0) {
		// we use zero internally to mean disabled
		interval = 1;
	} else if ((int64_t)interval < 0) {
		// 6866347 - make sure nanoseconds won't overflow
		interval = INT64_MAX;
	}
	if ((int64_t)leeway < 0) {
		leeway = INT64_MAX;
	}
	if (start == DISPATCH_TIME_NOW) {
		start = _dispatch_absolute_time();
	} else if (start == DISPATCH_TIME_FOREVER) {
		start = INT64_MAX;
	}

	if ((int64_t)start < 0) {
		// wall clock
		start = (dispatch_time_t)-((int64_t)start);
		params->values.flags |= DISPATCH_TIMER_WALL_CLOCK;
	} else {
		// absolute clock
		interval = _dispatch_time_nano2mach(interval);
		if (interval < 1) {
			// rdar://problem/7287561 interval must be at least one in
			// in order to avoid later division by zero when calculating
			// the missed interval count. (NOTE: the wall clock's
			// interval is already "fixed" to be 1 or more)
			interval = 1;
		}
		leeway = _dispatch_time_nano2mach(leeway);
		params->values.flags &= ~(unsigned long)DISPATCH_TIMER_WALL_CLOCK;
	}
	params->ident = DISPATCH_TIMER_IDENT(params->values.flags);
	params->values.target = start;
	params->values.deadline = (start < UINT64_MAX - leeway) ?
			start + leeway : UINT64_MAX;
	params->values.interval = interval;
	params->values.leeway = (interval == INT64_MAX || leeway < interval / 2) ?
			leeway : interval / 2;
	return params;
}

DISPATCH_ALWAYS_INLINE
static inline void
_dispatch_source_set_timer(dispatch_source_t ds, dispatch_time_t start,
		uint64_t interval, uint64_t leeway, bool source_sync)
{
	if (slowpath(!ds->ds_is_timer) ||
			slowpath(ds_timer(ds->ds_refs).flags & DISPATCH_TIMER_INTERVAL)) {
		DISPATCH_CLIENT_CRASH("Attempt to set timer on a non-timer source");
	}

	struct dispatch_set_timer_params *params;
	params = _dispatch_source_timer_params(ds, start, interval, leeway);

	_dispatch_source_timer_telemetry(ds, params->ident, &params->values);
	// Suspend the source so that it doesn't fire with pending changes
	// The use of suspend/resume requires the external retain/release
	dispatch_retain(ds);
	if (source_sync) {
		return _dispatch_barrier_trysync_f((dispatch_queue_t)ds, params,
				_dispatch_source_set_timer2);
	} else {
		return _dispatch_source_set_timer2(params);
	}
}

void
dispatch_source_set_timer(dispatch_source_t ds, dispatch_time_t start,
		uint64_t interval, uint64_t leeway)
{
	_dispatch_source_set_timer(ds, start, interval, leeway, true);
}

void
_dispatch_source_set_runloop_timer_4CF(dispatch_source_t ds,
		dispatch_time_t start, uint64_t interval, uint64_t leeway)
{
	// Don't serialize through the source queue for CF timers <rdar://13833190>
	_dispatch_source_set_timer(ds, start, interval, leeway, false);
}

void
_dispatch_source_set_interval(dispatch_source_t ds, uint64_t interval)
{
	dispatch_source_refs_t dr = ds->ds_refs;
	#define NSEC_PER_FRAME (NSEC_PER_SEC/60)
	const bool animation = ds_timer(dr).flags & DISPATCH_INTERVAL_UI_ANIMATION;
	if (fastpath(interval <= (animation ? FOREVER_NSEC/NSEC_PER_FRAME :
			FOREVER_NSEC/NSEC_PER_MSEC))) {
		interval *= animation ? NSEC_PER_FRAME : NSEC_PER_MSEC;
	} else {
		interval = FOREVER_NSEC;
	}
	interval = _dispatch_time_nano2mach(interval);
	uint64_t target = _dispatch_absolute_time() + interval;
	target = (target / interval) * interval;
	const uint64_t leeway = animation ?
			_dispatch_time_nano2mach(NSEC_PER_FRAME) : interval / 2;
	ds_timer(dr).target = target;
	ds_timer(dr).deadline = target + leeway;
	ds_timer(dr).interval = interval;
	ds_timer(dr).leeway = leeway;
	_dispatch_source_timer_telemetry(ds, ds->ds_ident_hack, &ds_timer(dr));
}

#pragma mark -
#pragma mark dispatch_timers

#define DISPATCH_TIMER_STRUCT(refs) \
	uint64_t target, deadline; \
	TAILQ_HEAD(, refs) dt_sources

typedef struct dispatch_timer_s {
	DISPATCH_TIMER_STRUCT(dispatch_timer_source_refs_s);
} *dispatch_timer_t;

#define DISPATCH_TIMER_INITIALIZER(tidx) \
	[tidx] = { \
		.target = UINT64_MAX, \
		.deadline = UINT64_MAX, \
		.dt_sources = TAILQ_HEAD_INITIALIZER( \
				_dispatch_timer[tidx].dt_sources), \
	}
#define DISPATCH_TIMER_INIT(kind, qos) \
		DISPATCH_TIMER_INITIALIZER(DISPATCH_TIMER_INDEX( \
		DISPATCH_TIMER_KIND_##kind, DISPATCH_TIMER_QOS_##qos))

struct dispatch_timer_s _dispatch_timer[] =  {
	DISPATCH_TIMER_INIT(WALL, NORMAL),
	DISPATCH_TIMER_INIT(WALL, CRITICAL),
	DISPATCH_TIMER_INIT(WALL, BACKGROUND),
	DISPATCH_TIMER_INIT(MACH, NORMAL),
	DISPATCH_TIMER_INIT(MACH, CRITICAL),
	DISPATCH_TIMER_INIT(MACH, BACKGROUND),
};
#define DISPATCH_TIMER_COUNT \
		((sizeof(_dispatch_timer) / sizeof(_dispatch_timer[0])))

#define DISPATCH_KEVENT_TIMER_UDATA(tidx) \
		(uintptr_t)&_dispatch_kevent_timer[tidx]
#ifdef __LP64__
#define DISPATCH_KEVENT_TIMER_UDATA_INITIALIZER(tidx) \
		.udata = DISPATCH_KEVENT_TIMER_UDATA(tidx)
#else // __LP64__
// dynamic initialization in _dispatch_timers_init()
#define DISPATCH_KEVENT_TIMER_UDATA_INITIALIZER(tidx) \
		.udata = 0
#endif // __LP64__
#define DISPATCH_KEVENT_TIMER_INITIALIZER(tidx) \
	[tidx] = { \
		.dk_kevent = { \
			.ident = tidx, \
			.filter = DISPATCH_EVFILT_TIMER, \
			DISPATCH_KEVENT_TIMER_UDATA_INITIALIZER(tidx), \
		}, \
		.dk_sources = TAILQ_HEAD_INITIALIZER( \
				_dispatch_kevent_timer[tidx].dk_sources), \
	}
#define DISPATCH_KEVENT_TIMER_INIT(kind, qos) \
		DISPATCH_KEVENT_TIMER_INITIALIZER(DISPATCH_TIMER_INDEX( \
		DISPATCH_TIMER_KIND_##kind, DISPATCH_TIMER_QOS_##qos))

struct dispatch_kevent_s _dispatch_kevent_timer[] = {
	DISPATCH_KEVENT_TIMER_INIT(WALL, NORMAL),
	DISPATCH_KEVENT_TIMER_INIT(WALL, CRITICAL),
	DISPATCH_KEVENT_TIMER_INIT(WALL, BACKGROUND),
	DISPATCH_KEVENT_TIMER_INIT(MACH, NORMAL),
	DISPATCH_KEVENT_TIMER_INIT(MACH, CRITICAL),
	DISPATCH_KEVENT_TIMER_INIT(MACH, BACKGROUND),
	DISPATCH_KEVENT_TIMER_INITIALIZER(DISPATCH_TIMER_INDEX_DISARM),
};
#define DISPATCH_KEVENT_TIMER_COUNT \
		((sizeof(_dispatch_kevent_timer) / sizeof(_dispatch_kevent_timer[0])))

#define DISPATCH_KEVENT_TIMEOUT_IDENT_MASK (~0ull << 8)
#define DISPATCH_KEVENT_TIMEOUT_INITIALIZER(qos, note) \
	[qos] = { \
		.ident = DISPATCH_KEVENT_TIMEOUT_IDENT_MASK|(qos), \
		.filter = EVFILT_TIMER, \
		.flags = EV_ONESHOT, \
		.fflags = NOTE_ABSOLUTE|NOTE_NSECONDS|NOTE_LEEWAY|(note), \
	}
#define DISPATCH_KEVENT_TIMEOUT_INIT(qos, note) \
		DISPATCH_KEVENT_TIMEOUT_INITIALIZER(DISPATCH_TIMER_QOS_##qos, note)

struct kevent64_s _dispatch_kevent_timeout[] = {
	DISPATCH_KEVENT_TIMEOUT_INIT(NORMAL, 0),
	DISPATCH_KEVENT_TIMEOUT_INIT(CRITICAL, NOTE_CRITICAL),
	DISPATCH_KEVENT_TIMEOUT_INIT(BACKGROUND, NOTE_BACKGROUND),
};

#define DISPATCH_KEVENT_COALESCING_WINDOW_INIT(qos, ms) \
		[DISPATCH_TIMER_QOS_##qos] = 2ull * (ms) * NSEC_PER_MSEC

static const uint64_t _dispatch_kevent_coalescing_window[] = {
	DISPATCH_KEVENT_COALESCING_WINDOW_INIT(NORMAL, 75),
	DISPATCH_KEVENT_COALESCING_WINDOW_INIT(CRITICAL, 1),
	DISPATCH_KEVENT_COALESCING_WINDOW_INIT(BACKGROUND, 100),
};

#define _dispatch_timers_insert(tidx, dra, dr, dr_list, dta, dt, dt_list) ({ \
	typeof(dr) dri = NULL; typeof(dt) dti; \
	if (tidx != DISPATCH_TIMER_INDEX_DISARM) { \
		TAILQ_FOREACH(dri, &dra[tidx].dk_sources, dr_list) { \
			if (ds_timer(dr).target < ds_timer(dri).target) { \
				break; \
			} \
		} \
		TAILQ_FOREACH(dti, &dta[tidx].dt_sources, dt_list) { \
			if (ds_timer(dt).deadline < ds_timer(dti).deadline) { \
				break; \
			} \
		} \
		if (dti) { \
			TAILQ_INSERT_BEFORE(dti, dt, dt_list); \
		} else { \
			TAILQ_INSERT_TAIL(&dta[tidx].dt_sources, dt, dt_list); \
		} \
	} \
	if (dri) { \
		TAILQ_INSERT_BEFORE(dri, dr, dr_list); \
	} else { \
		TAILQ_INSERT_TAIL(&dra[tidx].dk_sources, dr, dr_list); \
	} \
	})

#define _dispatch_timers_remove(tidx, dk, dra, dr, dr_list, dta, dt, dt_list) \
	({ \
	if (tidx != DISPATCH_TIMER_INDEX_DISARM) { \
		TAILQ_REMOVE(&dta[tidx].dt_sources, dt, dt_list); \
	} \
	TAILQ_REMOVE(dk ? &(*(dk)).dk_sources : &dra[tidx].dk_sources, dr, \
			dr_list); })

#define _dispatch_timers_check(dra, dta) ({ \
	unsigned int qosm = _dispatch_timers_qos_mask; \
	bool update = false; \
	unsigned int tidx; \
	for (tidx = 0; tidx < DISPATCH_TIMER_COUNT; tidx++) { \
		if (!(qosm & 1 << DISPATCH_TIMER_QOS(tidx))){ \
			continue; \
		} \
		dispatch_timer_source_refs_t dr = (dispatch_timer_source_refs_t) \
				TAILQ_FIRST(&dra[tidx].dk_sources); \
		dispatch_timer_source_refs_t dt = (dispatch_timer_source_refs_t) \
				TAILQ_FIRST(&dta[tidx].dt_sources); \
		uint64_t target = dr ? ds_timer(dr).target : UINT64_MAX; \
		uint64_t deadline = dr ? ds_timer(dt).deadline : UINT64_MAX; \
		if (target != dta[tidx].target) { \
			dta[tidx].target = target; \
			update = true; \
		} \
		if (deadline != dta[tidx].deadline) { \
			dta[tidx].deadline = deadline; \
			update = true; \
		} \
	} \
	update; })

static bool _dispatch_timers_reconfigure, _dispatch_timer_expired;
static unsigned int _dispatch_timers_qos_mask;
static bool _dispatch_timers_force_max_leeway;

static void
_dispatch_timers_init(void)
{
#ifndef __LP64__
	unsigned int tidx;
	for (tidx = 0; tidx < DISPATCH_TIMER_COUNT; tidx++) {
		_dispatch_kevent_timer[tidx].dk_kevent.udata = \
				DISPATCH_KEVENT_TIMER_UDATA(tidx);
	}
#endif // __LP64__
	_dispatch_timers_force_max_leeway =
			getenv("LIBDISPATCH_TIMERS_FORCE_MAX_LEEWAY");
}

static inline void
_dispatch_timers_unregister(dispatch_source_t ds, dispatch_kevent_t dk)
{
	dispatch_source_refs_t dr = ds->ds_refs;
	unsigned int tidx = (unsigned int)dk->dk_kevent.ident;

	if (slowpath(ds_timer_aggregate(ds))) {
		_dispatch_timer_aggregates_unregister(ds, tidx);
	}
	_dispatch_timers_remove(tidx, dk, _dispatch_kevent_timer, dr, dr_list,
			_dispatch_timer, (dispatch_timer_source_refs_t)dr, dt_list);
	if (tidx != DISPATCH_TIMER_INDEX_DISARM) {
		_dispatch_timers_reconfigure = true;
		_dispatch_timers_qos_mask |= 1 << DISPATCH_TIMER_QOS(tidx);
	}
}

// Updates the ordered list of timers based on next fire date for changes to ds.
// Should only be called from the context of _dispatch_mgr_q.
static void
_dispatch_timers_update(dispatch_source_t ds)
{
	dispatch_kevent_t dk = ds->ds_dkev;
	dispatch_source_refs_t dr = ds->ds_refs;
	unsigned int tidx;

	DISPATCH_ASSERT_ON_MANAGER_QUEUE();

	// Do not reschedule timers unregistered with _dispatch_kevent_unregister()
	if (slowpath(!dk)) {
		return;
	}
	// Move timers that are disabled, suspended or have missed intervals to the
	// disarmed list, rearm after resume resp. source invoke will reenable them
	if (!ds_timer(dr).target || DISPATCH_OBJECT_SUSPENDED(ds) ||
			ds->ds_pending_data) {
		tidx = DISPATCH_TIMER_INDEX_DISARM;
		(void)dispatch_atomic_and2o(ds, ds_atomic_flags, ~DSF_ARMED, relaxed);
	} else {
		tidx = _dispatch_source_timer_idx(dr);
	}
	if (slowpath(ds_timer_aggregate(ds))) {
		_dispatch_timer_aggregates_register(ds);
	}
	if (slowpath(!ds->ds_is_installed)) {
		ds->ds_is_installed = true;
		if (tidx != DISPATCH_TIMER_INDEX_DISARM) {
			(void)dispatch_atomic_or2o(ds, ds_atomic_flags, DSF_ARMED, relaxed);
		}
		free(dk);
		_dispatch_object_debug(ds, "%s", __func__);
	} else {
		_dispatch_timers_unregister(ds, dk);
	}
	if (tidx != DISPATCH_TIMER_INDEX_DISARM) {
		_dispatch_timers_reconfigure = true;
		_dispatch_timers_qos_mask |= 1 << DISPATCH_TIMER_QOS(tidx);
	}
	if (dk != &_dispatch_kevent_timer[tidx]){
		ds->ds_dkev = &_dispatch_kevent_timer[tidx];
	}
	_dispatch_timers_insert(tidx, _dispatch_kevent_timer, dr, dr_list,
			_dispatch_timer, (dispatch_timer_source_refs_t)dr, dt_list);
	if (slowpath(ds_timer_aggregate(ds))) {
		_dispatch_timer_aggregates_update(ds, tidx);
	}
}

static inline void
_dispatch_timers_run2(uint64_t nows[], unsigned int tidx)
{
	dispatch_source_refs_t dr;
	dispatch_source_t ds;
	uint64_t now, missed;

	now = _dispatch_source_timer_now(nows, tidx);
	while ((dr = TAILQ_FIRST(&_dispatch_kevent_timer[tidx].dk_sources))) {
		ds = _dispatch_source_from_refs(dr);
		// We may find timers on the wrong list due to a pending update from
		// dispatch_source_set_timer. Force an update of the list in that case.
		if (tidx != ds->ds_ident_hack) {
			_dispatch_timers_update(ds);
			continue;
		}
		if (!ds_timer(dr).target) {
			// No configured timers on the list
			break;
		}
		if (ds_timer(dr).target > now) {
			// Done running timers for now.
			break;
		}
		// Remove timers that are suspended or have missed intervals from the
		// list, rearm after resume resp. source invoke will reenable them
		if (DISPATCH_OBJECT_SUSPENDED(ds) || ds->ds_pending_data) {
			_dispatch_timers_update(ds);
			continue;
		}
		// Calculate number of missed intervals.
		missed = (now - ds_timer(dr).target) / ds_timer(dr).interval;
		if (++missed > INT_MAX) {
			missed = INT_MAX;
		}
		if (ds_timer(dr).interval < INT64_MAX) {
			ds_timer(dr).target += missed * ds_timer(dr).interval;
			ds_timer(dr).deadline = ds_timer(dr).target + ds_timer(dr).leeway;
		} else {
			ds_timer(dr).target = UINT64_MAX;
			ds_timer(dr).deadline = UINT64_MAX;
		}
		_dispatch_timers_update(ds);
		ds_timer(dr).last_fire = now;

		unsigned long data;
		data = dispatch_atomic_add2o(ds, ds_pending_data,
				(unsigned long)missed, relaxed);
		_dispatch_trace_timer_fire(dr, data, (unsigned long)missed);
		_dispatch_wakeup(ds);
	}
}

DISPATCH_NOINLINE
static void
_dispatch_timers_run(uint64_t nows[])
{
	unsigned int tidx;
	for (tidx = 0; tidx < DISPATCH_TIMER_COUNT; tidx++) {
		if (!TAILQ_EMPTY(&_dispatch_kevent_timer[tidx].dk_sources)) {
			_dispatch_timers_run2(nows, tidx);
		}
	}
}

static inline unsigned int
_dispatch_timers_get_delay(uint64_t nows[], struct dispatch_timer_s timer[],
		uint64_t *delay, uint64_t *leeway, int qos)
{
	unsigned int tidx, ridx = DISPATCH_TIMER_COUNT;
	uint64_t tmp, delta = UINT64_MAX, dldelta = UINT64_MAX;

	for (tidx = 0; tidx < DISPATCH_TIMER_COUNT; tidx++) {
		if (qos >= 0 && qos != DISPATCH_TIMER_QOS(tidx)){
			continue;
		}
		uint64_t target = timer[tidx].target;
		if (target == UINT64_MAX) {
			continue;
		}
		uint64_t deadline = timer[tidx].deadline;
		if (qos >= 0) {
			// Timer pre-coalescing <rdar://problem/13222034>
			uint64_t window = _dispatch_kevent_coalescing_window[qos];
			uint64_t latest = deadline > window ? deadline - window : 0;
			dispatch_source_refs_t dri;
			TAILQ_FOREACH(dri, &_dispatch_kevent_timer[tidx].dk_sources,
					dr_list) {
				tmp = ds_timer(dri).target;
				if (tmp > latest) break;
				target = tmp;
			}
		}
		uint64_t now = _dispatch_source_timer_now(nows, tidx);
		if (target <= now) {
			delta = 0;
			break;
		}
		tmp = target - now;
		if (DISPATCH_TIMER_KIND(tidx) != DISPATCH_TIMER_KIND_WALL) {
			tmp = _dispatch_time_mach2nano(tmp);
		}
		if (tmp < INT64_MAX && tmp < delta) {
			ridx = tidx;
			delta = tmp;
		}
		dispatch_assert(target <= deadline);
		tmp = deadline - now;
		if (DISPATCH_TIMER_KIND(tidx) != DISPATCH_TIMER_KIND_WALL) {
			tmp = _dispatch_time_mach2nano(tmp);
		}
		if (tmp < INT64_MAX && tmp < dldelta) {
			dldelta = tmp;
		}
	}
	*delay = delta;
	*leeway = delta && delta < UINT64_MAX ? dldelta - delta : UINT64_MAX;
	return ridx;
}

static bool
_dispatch_timers_program2(uint64_t nows[], struct kevent64_s *ke,
		unsigned int qos)
{
	unsigned int tidx;
	bool poll;
	uint64_t delay, leeway;

	tidx = _dispatch_timers_get_delay(nows, _dispatch_timer, &delay, &leeway,
			(int)qos);
	poll = (delay == 0);
	if (poll || delay == UINT64_MAX) {
		_dispatch_trace_next_timer_set(NULL, qos);
		if (!ke->data) {
			return poll;
		}
		ke->data = 0;
		ke->flags |= EV_DELETE;
		ke->flags &= ~(EV_ADD|EV_ENABLE);
	} else {
		_dispatch_trace_next_timer_set(
				TAILQ_FIRST(&_dispatch_kevent_timer[tidx].dk_sources), qos);
		_dispatch_trace_next_timer_program(delay, qos);
		delay += _dispatch_source_timer_now(nows, DISPATCH_TIMER_KIND_WALL);
		if (slowpath(_dispatch_timers_force_max_leeway)) {
			ke->data = (int64_t)(delay + leeway);
			ke->ext[1] = 0;
		} else {
			ke->data = (int64_t)delay;
			ke->ext[1] = leeway;
		}
		ke->flags |= EV_ADD|EV_ENABLE;
		ke->flags &= ~EV_DELETE;
	}
	_dispatch_kq_update(ke);
	return poll;
}

DISPATCH_NOINLINE
static bool
_dispatch_timers_program(uint64_t nows[])
{
	bool poll = false;
	unsigned int qos, qosm = _dispatch_timers_qos_mask;
	for (qos = 0; qos < DISPATCH_TIMER_QOS_COUNT; qos++) {
		if (!(qosm & 1 << qos)){
			continue;
		}
		poll |= _dispatch_timers_program2(nows, &_dispatch_kevent_timeout[qos],
				qos);
	}
	return poll;
}

DISPATCH_NOINLINE
static bool
_dispatch_timers_configure(void)
{
	_dispatch_timer_aggregates_check();
	// Find out if there is a new target/deadline on the timer lists
	return _dispatch_timers_check(_dispatch_kevent_timer, _dispatch_timer);
}

static void
_dispatch_timers_calendar_change(void)
{
	// calendar change may have gone past the wallclock deadline
	_dispatch_timer_expired = true;
	_dispatch_timers_qos_mask = ~0u;
}

static void
_dispatch_timers_kevent(struct kevent64_s *ke)
{
	dispatch_assert(ke->data > 0);
	dispatch_assert((ke->ident & DISPATCH_KEVENT_TIMEOUT_IDENT_MASK) ==
			DISPATCH_KEVENT_TIMEOUT_IDENT_MASK);
	unsigned int qos = ke->ident & ~DISPATCH_KEVENT_TIMEOUT_IDENT_MASK;
	dispatch_assert(qos < DISPATCH_TIMER_QOS_COUNT);
	dispatch_assert(_dispatch_kevent_timeout[qos].data);
	_dispatch_kevent_timeout[qos].data = 0; // kevent deleted via EV_ONESHOT
	_dispatch_timer_expired = true;
	_dispatch_timers_qos_mask |= 1 << qos;
	_dispatch_trace_next_timer_wake(qos);
}

static inline bool
_dispatch_mgr_timers(void)
{
	uint64_t nows[DISPATCH_TIMER_KIND_COUNT] = {};
	bool expired = slowpath(_dispatch_timer_expired);
	if (expired) {
		_dispatch_timers_run(nows);
	}
	bool reconfigure = slowpath(_dispatch_timers_reconfigure);
	if (reconfigure || expired) {
		if (reconfigure) {
			reconfigure = _dispatch_timers_configure();
			_dispatch_timers_reconfigure = false;
		}
		if (reconfigure || expired) {
			expired = _dispatch_timer_expired = _dispatch_timers_program(nows);
			expired = expired || _dispatch_mgr_q.dq_items_tail;
		}
		_dispatch_timers_qos_mask = 0;
	}
	return expired;
}

#pragma mark -
#pragma mark dispatch_timer_aggregate

typedef struct {
	TAILQ_HEAD(, dispatch_timer_source_aggregate_refs_s) dk_sources;
} dispatch_timer_aggregate_refs_s;

typedef struct dispatch_timer_aggregate_s {
	DISPATCH_STRUCT_HEADER(queue);
	DISPATCH_QUEUE_HEADER;
	TAILQ_ENTRY(dispatch_timer_aggregate_s) dta_list;
	dispatch_timer_aggregate_refs_s
			dta_kevent_timer[DISPATCH_KEVENT_TIMER_COUNT];
	struct {
		DISPATCH_TIMER_STRUCT(dispatch_timer_source_aggregate_refs_s);
	} dta_timer[DISPATCH_TIMER_COUNT];
	struct dispatch_timer_s dta_timer_data[DISPATCH_TIMER_COUNT];
	unsigned int dta_refcount;
} dispatch_timer_aggregate_s;

typedef TAILQ_HEAD(, dispatch_timer_aggregate_s) dispatch_timer_aggregates_s;
static dispatch_timer_aggregates_s _dispatch_timer_aggregates =
		TAILQ_HEAD_INITIALIZER(_dispatch_timer_aggregates);

dispatch_timer_aggregate_t
dispatch_timer_aggregate_create(void)
{
	unsigned int tidx;
	dispatch_timer_aggregate_t dta = _dispatch_alloc(DISPATCH_VTABLE(queue),
			sizeof(struct dispatch_timer_aggregate_s));
	_dispatch_queue_init((dispatch_queue_t)dta);
	dta->do_targetq = _dispatch_get_root_queue(DISPATCH_QUEUE_PRIORITY_HIGH,
			true);
	dta->dq_width = UINT32_MAX;
	//FIXME: aggregates need custom vtable
	//dta->dq_label = "timer-aggregate";
	for (tidx = 0; tidx < DISPATCH_KEVENT_TIMER_COUNT; tidx++) {
		TAILQ_INIT(&dta->dta_kevent_timer[tidx].dk_sources);
	}
	for (tidx = 0; tidx < DISPATCH_TIMER_COUNT; tidx++) {
		TAILQ_INIT(&dta->dta_timer[tidx].dt_sources);
		dta->dta_timer[tidx].target = UINT64_MAX;
		dta->dta_timer[tidx].deadline = UINT64_MAX;
		dta->dta_timer_data[tidx].target = UINT64_MAX;
		dta->dta_timer_data[tidx].deadline = UINT64_MAX;
	}
	return (dispatch_timer_aggregate_t)_dispatch_introspection_queue_create(
			(dispatch_queue_t)dta);
}

typedef struct dispatch_timer_delay_s {
	dispatch_timer_t timer;
	uint64_t delay, leeway;
} *dispatch_timer_delay_t;

static void
_dispatch_timer_aggregate_get_delay(void *ctxt)
{
	dispatch_timer_delay_t dtd = ctxt;
	struct { uint64_t nows[DISPATCH_TIMER_KIND_COUNT]; } dtn = {};
	_dispatch_timers_get_delay(dtn.nows, dtd->timer, &dtd->delay, &dtd->leeway,
			-1);
}

uint64_t
dispatch_timer_aggregate_get_delay(dispatch_timer_aggregate_t dta,
		uint64_t *leeway_ptr)
{
	struct dispatch_timer_delay_s dtd = {
		.timer = dta->dta_timer_data,
	};
	dispatch_sync_f((dispatch_queue_t)dta, &dtd,
			_dispatch_timer_aggregate_get_delay);
	if (leeway_ptr) {
		*leeway_ptr = dtd.leeway;
	}
	return dtd.delay;
}

static void
_dispatch_timer_aggregate_update(void *ctxt)
{
	dispatch_timer_aggregate_t dta = (void*)_dispatch_queue_get_current();
	dispatch_timer_t dtau = ctxt;
	unsigned int tidx;
	for (tidx = 0; tidx < DISPATCH_TIMER_COUNT; tidx++) {
		dta->dta_timer_data[tidx].target = dtau[tidx].target;
		dta->dta_timer_data[tidx].deadline = dtau[tidx].deadline;
	}
	free(dtau);
}

DISPATCH_NOINLINE
static void
_dispatch_timer_aggregates_configure(void)
{
	dispatch_timer_aggregate_t dta;
	dispatch_timer_t dtau;
	TAILQ_FOREACH(dta, &_dispatch_timer_aggregates, dta_list) {
		if (!_dispatch_timers_check(dta->dta_kevent_timer, dta->dta_timer)) {
			continue;
		}
		dtau = _dispatch_calloc(DISPATCH_TIMER_COUNT, sizeof(*dtau));
		memcpy(dtau, dta->dta_timer, sizeof(dta->dta_timer));
		dispatch_barrier_async_f((dispatch_queue_t)dta, dtau,
				_dispatch_timer_aggregate_update);
	}
}

static inline void
_dispatch_timer_aggregates_check(void)
{
	if (fastpath(TAILQ_EMPTY(&_dispatch_timer_aggregates))) {
		return;
	}
	_dispatch_timer_aggregates_configure();
}

static void
_dispatch_timer_aggregates_register(dispatch_source_t ds)
{
	dispatch_timer_aggregate_t dta = ds_timer_aggregate(ds);
	if (!dta->dta_refcount++) {
		TAILQ_INSERT_TAIL(&_dispatch_timer_aggregates, dta, dta_list);
	}
}

DISPATCH_NOINLINE
static void
_dispatch_timer_aggregates_update(dispatch_source_t ds, unsigned int tidx)
{
	dispatch_timer_aggregate_t dta = ds_timer_aggregate(ds);
	dispatch_timer_source_aggregate_refs_t dr;
	dr = (dispatch_timer_source_aggregate_refs_t)ds->ds_refs;
	_dispatch_timers_insert(tidx, dta->dta_kevent_timer, dr, dra_list,
			dta->dta_timer, dr, dta_list);
}

DISPATCH_NOINLINE
static void
_dispatch_timer_aggregates_unregister(dispatch_source_t ds, unsigned int tidx)
{
	dispatch_timer_aggregate_t dta = ds_timer_aggregate(ds);
	dispatch_timer_source_aggregate_refs_t dr;
	dr = (dispatch_timer_source_aggregate_refs_t)ds->ds_refs;
	_dispatch_timers_remove(tidx, (dispatch_timer_aggregate_refs_s*)NULL,
			dta->dta_kevent_timer, dr, dra_list, dta->dta_timer, dr, dta_list);
	if (!--dta->dta_refcount) {
		TAILQ_REMOVE(&_dispatch_timer_aggregates, dta, dta_list);
	}
}

#pragma mark -
#pragma mark dispatch_select

static int _dispatch_kq;

static unsigned int _dispatch_select_workaround;
static fd_set _dispatch_rfds;
static fd_set _dispatch_wfds;
static uint64_t*_dispatch_rfd_ptrs;
static uint64_t*_dispatch_wfd_ptrs;

DISPATCH_NOINLINE
static bool
_dispatch_select_register(struct kevent64_s *kev)
{

	// Must execute on manager queue
	DISPATCH_ASSERT_ON_MANAGER_QUEUE();

	// If an EINVAL or ENOENT error occurred while adding/enabling a read or
	// write kevent, assume it was due to a type of filedescriptor not
	// supported by kqueue and fall back to select
	switch (kev->filter) {
	case EVFILT_READ:
		if ((kev->data == EINVAL || kev->data == ENOENT) &&
				dispatch_assume(kev->ident < FD_SETSIZE)) {
			FD_SET((int)kev->ident, &_dispatch_rfds);
			if (slowpath(!_dispatch_rfd_ptrs)) {
				_dispatch_rfd_ptrs = _dispatch_calloc(FD_SETSIZE,
						sizeof(*_dispatch_rfd_ptrs));
			}
			if (!_dispatch_rfd_ptrs[kev->ident]) {
				_dispatch_rfd_ptrs[kev->ident] = kev->udata;
				_dispatch_select_workaround++;
				_dispatch_debug("select workaround used to read fd %d: 0x%lx",
						(int)kev->ident, (long)kev->data);
			}
		}
		return true;
	case EVFILT_WRITE:
		if ((kev->data == EINVAL || kev->data == ENOENT) &&
				dispatch_assume(kev->ident < FD_SETSIZE)) {
			FD_SET((int)kev->ident, &_dispatch_wfds);
			if (slowpath(!_dispatch_wfd_ptrs)) {
				_dispatch_wfd_ptrs = _dispatch_calloc(FD_SETSIZE,
						sizeof(*_dispatch_wfd_ptrs));
			}
			if (!_dispatch_wfd_ptrs[kev->ident]) {
				_dispatch_wfd_ptrs[kev->ident] = kev->udata;
				_dispatch_select_workaround++;
				_dispatch_debug("select workaround used to write fd %d: 0x%lx",
						(int)kev->ident, (long)kev->data);
			}
		}
		return true;
	}
	return false;
}

DISPATCH_NOINLINE
static bool
_dispatch_select_unregister(const struct kevent64_s *kev)
{
	// Must execute on manager queue
	DISPATCH_ASSERT_ON_MANAGER_QUEUE();

	switch (kev->filter) {
	case EVFILT_READ:
		if (_dispatch_rfd_ptrs && kev->ident < FD_SETSIZE &&
				_dispatch_rfd_ptrs[kev->ident]) {
			FD_CLR((int)kev->ident, &_dispatch_rfds);
			_dispatch_rfd_ptrs[kev->ident] = 0;
			_dispatch_select_workaround--;
			return true;
		}
		break;
	case EVFILT_WRITE:
		if (_dispatch_wfd_ptrs && kev->ident < FD_SETSIZE &&
				_dispatch_wfd_ptrs[kev->ident]) {
			FD_CLR((int)kev->ident, &_dispatch_wfds);
			_dispatch_wfd_ptrs[kev->ident] = 0;
			_dispatch_select_workaround--;
			return true;
		}
		break;
	}
	return false;
}

DISPATCH_NOINLINE
static bool
_dispatch_mgr_select(bool poll)
{
	static const struct timeval timeout_immediately = { 0, 0 };
	fd_set tmp_rfds, tmp_wfds;
	struct kevent64_s kev;
	int err, i, r;
	bool kevent_avail = false;

	FD_COPY(&_dispatch_rfds, &tmp_rfds);
	FD_COPY(&_dispatch_wfds, &tmp_wfds);

	r = select(FD_SETSIZE, &tmp_rfds, &tmp_wfds, NULL,
			poll ? (struct timeval*)&timeout_immediately : NULL);
	if (slowpath(r == -1)) {
		err = errno;
		if (err != EBADF) {
			if (err != EINTR) {
				(void)dispatch_assume_zero(err);
			}
			return false;
		}
		for (i = 0; i < FD_SETSIZE; i++) {
			if (i == _dispatch_kq) {
				continue;
			}
			if (!FD_ISSET(i, &_dispatch_rfds) && !FD_ISSET(i, &_dispatch_wfds)){
				continue;
			}
			r = dup(i);
			if (dispatch_assume(r != -1)) {
				close(r);
			} else {
				if (_dispatch_rfd_ptrs && _dispatch_rfd_ptrs[i]) {
					FD_CLR(i, &_dispatch_rfds);
					_dispatch_rfd_ptrs[i] = 0;
					_dispatch_select_workaround--;
				}
				if (_dispatch_wfd_ptrs && _dispatch_wfd_ptrs[i]) {
					FD_CLR(i, &_dispatch_wfds);
					_dispatch_wfd_ptrs[i] = 0;
					_dispatch_select_workaround--;
				}
			}
		}
		return false;
	}
	if (r > 0) {
		for (i = 0; i < FD_SETSIZE; i++) {
			if (FD_ISSET(i, &tmp_rfds)) {
				if (i == _dispatch_kq) {
					kevent_avail = true;
					continue;
				}
				FD_CLR(i, &_dispatch_rfds); // emulate EV_DISPATCH
				EV_SET64(&kev, i, EVFILT_READ,
						EV_ADD|EV_ENABLE|EV_DISPATCH, 0, 1,
						_dispatch_rfd_ptrs[i], 0, 0);
				_dispatch_kevent_drain(&kev);
			}
			if (FD_ISSET(i, &tmp_wfds)) {
				FD_CLR(i, &_dispatch_wfds); // emulate EV_DISPATCH
				EV_SET64(&kev, i, EVFILT_WRITE,
						EV_ADD|EV_ENABLE|EV_DISPATCH, 0, 1,
						_dispatch_wfd_ptrs[i], 0, 0);
				_dispatch_kevent_drain(&kev);
			}
		}
	}
	return kevent_avail;
}

#pragma mark -
#pragma mark dispatch_kqueue

static void
_dispatch_kq_init(void *context DISPATCH_UNUSED)
{
	static const struct kevent64_s kev = {
		.ident = 1,
		.filter = EVFILT_USER,
		.flags = EV_ADD|EV_CLEAR,
	};

	_dispatch_safe_fork = false;
#if DISPATCH_USE_GUARDED_FD
	guardid_t guard = (uintptr_t)&kev;
	_dispatch_kq = guarded_kqueue_np(&guard, GUARD_CLOSE | GUARD_DUP);
#else
	_dispatch_kq = kqueue();
#endif
	if (_dispatch_kq == -1) {
		DISPATCH_CLIENT_CRASH("kqueue() create failed: "
				"probably out of file descriptors");
	} else if (dispatch_assume(_dispatch_kq < FD_SETSIZE)) {
		// in case we fall back to select()
		FD_SET(_dispatch_kq, &_dispatch_rfds);
	}

	(void)dispatch_assume_zero(kevent64(_dispatch_kq, &kev, 1, NULL, 0, 0,
			NULL));
	_dispatch_queue_push(_dispatch_mgr_q.do_targetq, &_dispatch_mgr_q);
}

static int
_dispatch_get_kq(void)
{
	static dispatch_once_t pred;

	dispatch_once_f(&pred, NULL, _dispatch_kq_init);

	return _dispatch_kq;
}

DISPATCH_NOINLINE
static long
_dispatch_kq_update(const struct kevent64_s *kev)
{
	int r;
	struct kevent64_s kev_copy;

	if (slowpath(_dispatch_select_workaround) && (kev->flags & EV_DELETE)) {
		if (_dispatch_select_unregister(kev)) {
			return 0;
		}
	}
	kev_copy = *kev;
	// This ensures we don't get a pending kevent back while registering
	// a new kevent
	kev_copy.flags |= EV_RECEIPT;
retry:
	r = dispatch_assume(kevent64(_dispatch_get_kq(), &kev_copy, 1,
			&kev_copy, 1, 0, NULL));
	if (slowpath(r == -1)) {
		int err = errno;
		switch (err) {
		case EINTR:
			goto retry;
		case EBADF:
			DISPATCH_CLIENT_CRASH("Do not close random Unix descriptors");
			break;
		default:
			(void)dispatch_assume_zero(err);
			break;
		}
		return err;
	}
	switch (kev_copy.data) {
	case 0:
		return 0;
	case EBADF:
	case EPERM:
	case EINVAL:
	case ENOENT:
		if ((kev->flags & (EV_ADD|EV_ENABLE)) && !(kev->flags & EV_DELETE)) {
			if (_dispatch_select_register(&kev_copy)) {
				return 0;
			}
		}
		// fall through
	default:
		kev_copy.flags |= kev->flags;
		_dispatch_kevent_drain(&kev_copy);
		break;
	}
	return (long)kev_copy.data;
}

#pragma mark -
#pragma mark dispatch_mgr

static struct kevent64_s *_dispatch_kevent_enable;

static void inline
_dispatch_mgr_kevent_reenable(struct kevent64_s *ke)
{
	dispatch_assert(!_dispatch_kevent_enable || _dispatch_kevent_enable == ke);
	_dispatch_kevent_enable = ke;
}

unsigned long
_dispatch_mgr_wakeup(dispatch_queue_t dq DISPATCH_UNUSED)
{
	if (_dispatch_queue_get_current() == &_dispatch_mgr_q) {
		return false;
	}

	static const struct kevent64_s kev = {
		.ident = 1,
		.filter = EVFILT_USER,
		.fflags = NOTE_TRIGGER,
	};

#if DISPATCH_DEBUG && DISPATCH_MGR_QUEUE_DEBUG
	_dispatch_debug("waking up the dispatch manager queue: %p", dq);
#endif

	_dispatch_kq_update(&kev);

	return false;
}

DISPATCH_NOINLINE
static void
_dispatch_mgr_init(void)
{
	(void)dispatch_atomic_inc2o(&_dispatch_mgr_q, dq_running, relaxed);
	_dispatch_thread_setspecific(dispatch_queue_key, &_dispatch_mgr_q);
	_dispatch_queue_set_bound_thread(&_dispatch_mgr_q);
	_dispatch_mgr_priority_init();
	_dispatch_kevent_init();
	_dispatch_timers_init();
	_dispatch_mach_recv_msg_buf_init();
	_dispatch_memorystatus_init();
}

DISPATCH_NOINLINE DISPATCH_NORETURN
static void
_dispatch_mgr_invoke(void)
{
	static const struct timespec timeout_immediately = { 0, 0 };
	struct kevent64_s kev;
	bool poll;
	int r;

	for (;;) {
		_dispatch_mgr_queue_drain();
		poll = _dispatch_mgr_timers();
		if (slowpath(_dispatch_select_workaround)) {
			poll = _dispatch_mgr_select(poll);
			if (!poll) continue;
		}
		r = kevent64(_dispatch_kq, _dispatch_kevent_enable,
				_dispatch_kevent_enable ? 1 : 0, &kev, 1, 0,
				poll ? &timeout_immediately : NULL);
		_dispatch_kevent_enable = NULL;
		if (slowpath(r == -1)) {
			int err = errno;
			switch (err) {
			case EINTR:
				break;
			case EBADF:
				DISPATCH_CLIENT_CRASH("Do not close random Unix descriptors");
				break;
			default:
				(void)dispatch_assume_zero(err);
				break;
			}
		} else if (r) {
			_dispatch_kevent_drain(&kev);
		}
	}
}

DISPATCH_NORETURN
void
_dispatch_mgr_thread(dispatch_queue_t dq DISPATCH_UNUSED)
{
	_dispatch_mgr_init();
	// never returns, so burn bridges behind us & clear stack 2k ahead
	_dispatch_clear_stack(2048);
	_dispatch_mgr_invoke();
}

#pragma mark -
#pragma mark dispatch_memorystatus

#if DISPATCH_USE_MEMORYSTATUS_SOURCE
#define DISPATCH_MEMORYSTATUS_SOURCE_TYPE DISPATCH_SOURCE_TYPE_MEMORYSTATUS
#define DISPATCH_MEMORYSTATUS_SOURCE_MASK ( \
		DISPATCH_MEMORYSTATUS_PRESSURE_NORMAL | \
		DISPATCH_MEMORYSTATUS_PRESSURE_WARN)
#elif DISPATCH_USE_VM_PRESSURE_SOURCE
#define DISPATCH_MEMORYSTATUS_SOURCE_TYPE DISPATCH_SOURCE_TYPE_VM
#define DISPATCH_MEMORYSTATUS_SOURCE_MASK DISPATCH_VM_PRESSURE
#endif

#if DISPATCH_USE_MEMORYSTATUS_SOURCE || DISPATCH_USE_VM_PRESSURE_SOURCE
static dispatch_source_t _dispatch_memorystatus_source;

static void
_dispatch_memorystatus_handler(void *context DISPATCH_UNUSED)
{
#if DISPATCH_USE_MEMORYSTATUS_SOURCE
	unsigned long memorystatus;
	memorystatus = dispatch_source_get_data(_dispatch_memorystatus_source);
	if (memorystatus & DISPATCH_MEMORYSTATUS_PRESSURE_NORMAL) {
		_dispatch_continuation_cache_limit = DISPATCH_CONTINUATION_CACHE_LIMIT;
		return;
	}
	_dispatch_continuation_cache_limit =
			DISPATCH_CONTINUATION_CACHE_LIMIT_MEMORYSTATUS_PRESSURE_WARN;
#endif
	malloc_zone_pressure_relief(0,0);
}

static void
_dispatch_memorystatus_init(void)
{
	_dispatch_memorystatus_source = dispatch_source_create(
			DISPATCH_MEMORYSTATUS_SOURCE_TYPE, 0,
			DISPATCH_MEMORYSTATUS_SOURCE_MASK,
			_dispatch_get_root_queue(0, true));
	dispatch_source_set_event_handler_f(_dispatch_memorystatus_source,
			_dispatch_memorystatus_handler);
	dispatch_resume(_dispatch_memorystatus_source);
}
#else
static inline void _dispatch_memorystatus_init(void) {}
#endif // DISPATCH_USE_MEMORYSTATUS_SOURCE || DISPATCH_USE_VM_PRESSURE_SOURCE

#pragma mark -
#pragma mark dispatch_mach

#if HAVE_MACH

#if DISPATCH_DEBUG && DISPATCH_MACHPORT_DEBUG
#define _dispatch_debug_machport(name) \
		dispatch_debug_machport((name), __func__)
#else
#define _dispatch_debug_machport(name) ((void)(name))
#endif

// Flags for all notifications that are registered/unregistered when a
// send-possible notification is requested/delivered
#define _DISPATCH_MACH_SP_FLAGS (DISPATCH_MACH_SEND_POSSIBLE| \
		DISPATCH_MACH_SEND_DEAD|DISPATCH_MACH_SEND_DELETED)
#define _DISPATCH_MACH_RECV_FLAGS (DISPATCH_MACH_RECV_MESSAGE| \
		DISPATCH_MACH_RECV_MESSAGE_DIRECT| \
		DISPATCH_MACH_RECV_MESSAGE_DIRECT_ONCE)
#define _DISPATCH_MACH_RECV_DIRECT_FLAGS ( \
		DISPATCH_MACH_RECV_MESSAGE_DIRECT| \
		DISPATCH_MACH_RECV_MESSAGE_DIRECT_ONCE)

#define _DISPATCH_IS_POWER_OF_TWO(v) (!(v & (v - 1)) && v)
#define _DISPATCH_HASH(x, y) (_DISPATCH_IS_POWER_OF_TWO(y) ? \
		(MACH_PORT_INDEX(x) & ((y) - 1)) : (MACH_PORT_INDEX(x) % (y)))

#define _DISPATCH_MACHPORT_HASH_SIZE 32
#define _DISPATCH_MACHPORT_HASH(x) \
		_DISPATCH_HASH((x), _DISPATCH_MACHPORT_HASH_SIZE)

#ifndef MACH_RCV_LARGE_IDENTITY
#define MACH_RCV_LARGE_IDENTITY 0x00000008
#endif
#define DISPATCH_MACH_RCV_TRAILER MACH_RCV_TRAILER_CTX
#define DISPATCH_MACH_RCV_OPTIONS ( \
		MACH_RCV_MSG | MACH_RCV_LARGE | MACH_RCV_LARGE_IDENTITY | \
		MACH_RCV_TRAILER_ELEMENTS(DISPATCH_MACH_RCV_TRAILER) | \
		MACH_RCV_TRAILER_TYPE(MACH_MSG_TRAILER_FORMAT_0))

#define DISPATCH_MACH_KEVENT_ARMED(dk) ((dk)->dk_kevent.ext[0])

static void _dispatch_kevent_machport_drain(struct kevent64_s *ke);
static void _dispatch_kevent_mach_msg_drain(struct kevent64_s *ke);
static void _dispatch_kevent_mach_msg_recv(mach_msg_header_t *hdr);
static void _dispatch_kevent_mach_msg_destroy(mach_msg_header_t *hdr);
static void _dispatch_source_merge_mach_msg(dispatch_source_t ds,
		dispatch_source_refs_t dr, dispatch_kevent_t dk,
		mach_msg_header_t *hdr, mach_msg_size_t siz);
static kern_return_t _dispatch_mach_notify_update(dispatch_kevent_t dk,
		uint32_t new_flags, uint32_t del_flags, uint32_t mask,
		mach_msg_id_t notify_msgid, mach_port_mscount_t notify_sync);
static void _dispatch_mach_notify_source_invoke(mach_msg_header_t *hdr);
static void _dispatch_mach_reply_kevent_unregister(dispatch_mach_t dm,
		dispatch_mach_reply_refs_t dmr, bool disconnected);
static void _dispatch_mach_msg_recv(dispatch_mach_t dm, mach_msg_header_t *hdr,
		mach_msg_size_t siz);
static void _dispatch_mach_merge_kevent(dispatch_mach_t dm,
		const struct kevent64_s *ke);
static void _dispatch_mach_kevent_unregister(dispatch_mach_t dm);

static const size_t _dispatch_mach_recv_msg_size =
		DISPATCH_MACH_RECEIVE_MAX_INLINE_MESSAGE_SIZE;
static const size_t dispatch_mach_trailer_size =
		sizeof(dispatch_mach_trailer_t);
static const size_t _dispatch_mach_recv_msg_buf_size = mach_vm_round_page(
		_dispatch_mach_recv_msg_size + dispatch_mach_trailer_size);
static mach_port_t _dispatch_mach_portset, _dispatch_mach_recv_portset;
static mach_port_t _dispatch_mach_notify_port;
static struct kevent64_s _dispatch_mach_recv_kevent = {
	.filter = EVFILT_MACHPORT,
	.flags = EV_ADD|EV_ENABLE|EV_DISPATCH,
	.fflags = DISPATCH_MACH_RCV_OPTIONS,
};
static dispatch_source_t _dispatch_mach_notify_source;
static const
struct dispatch_source_type_s _dispatch_source_type_mach_recv_direct = {
	.ke = {
		.filter = EVFILT_MACHPORT,
		.flags = EV_CLEAR,
		.fflags = DISPATCH_MACH_RECV_MESSAGE_DIRECT,
	},
};

static void
_dispatch_mach_recv_msg_buf_init(void)
{
	mach_vm_size_t vm_size = _dispatch_mach_recv_msg_buf_size;
	mach_vm_address_t vm_addr = vm_page_size;
	kern_return_t kr;

	while (slowpath(kr = mach_vm_allocate(mach_task_self(), &vm_addr, vm_size,
			VM_FLAGS_ANYWHERE))) {
		if (kr != KERN_NO_SPACE) {
			(void)dispatch_assume_zero(kr);
			DISPATCH_CLIENT_CRASH("Could not allocate mach msg receive buffer");
		}
		_dispatch_temporary_resource_shortage();
		vm_addr = vm_page_size;
	}
	_dispatch_mach_recv_kevent.ext[0] = (uintptr_t)vm_addr;
	_dispatch_mach_recv_kevent.ext[1] = _dispatch_mach_recv_msg_buf_size;
}

static inline void*
_dispatch_get_mach_recv_msg_buf(void)
{
	return (void*)_dispatch_mach_recv_kevent.ext[0];
}

static void
_dispatch_mach_recv_portset_init(void *context DISPATCH_UNUSED)
{
	kern_return_t kr;

	kr = mach_port_allocate(mach_task_self(), MACH_PORT_RIGHT_PORT_SET,
			&_dispatch_mach_recv_portset);
	DISPATCH_VERIFY_MIG(kr);
	if (dispatch_assume_zero(kr)) {
		DISPATCH_CLIENT_CRASH(
				"mach_port_allocate() failed: cannot create port set");
	}
	dispatch_assert(_dispatch_get_mach_recv_msg_buf());
	dispatch_assert(dispatch_mach_trailer_size ==
			REQUESTED_TRAILER_SIZE_NATIVE(MACH_RCV_TRAILER_ELEMENTS(
			DISPATCH_MACH_RCV_TRAILER)));
	_dispatch_mach_recv_kevent.ident = _dispatch_mach_recv_portset;
	_dispatch_kq_update(&_dispatch_mach_recv_kevent);

	kr = mach_port_allocate(mach_task_self(), MACH_PORT_RIGHT_RECEIVE,
			&_dispatch_mach_notify_port);
	DISPATCH_VERIFY_MIG(kr);
	if (dispatch_assume_zero(kr)) {
		DISPATCH_CLIENT_CRASH(
				"mach_port_allocate() failed: cannot create receive right");
	}
	_dispatch_mach_notify_source = dispatch_source_create(
			&_dispatch_source_type_mach_recv_direct,
			_dispatch_mach_notify_port, 0, &_dispatch_mgr_q);
	_dispatch_mach_notify_source->ds_refs->ds_handler_func =
			(void*)_dispatch_mach_notify_source_invoke;
	dispatch_assert(_dispatch_mach_notify_source);
	dispatch_resume(_dispatch_mach_notify_source);
}

static mach_port_t
_dispatch_get_mach_recv_portset(void)
{
	static dispatch_once_t pred;
	dispatch_once_f(&pred, NULL, _dispatch_mach_recv_portset_init);
	return _dispatch_mach_recv_portset;
}

static void
_dispatch_mach_portset_init(void *context DISPATCH_UNUSED)
{
	struct kevent64_s kev = {
		.filter = EVFILT_MACHPORT,
		.flags = EV_ADD,
	};
	kern_return_t kr;

	kr = mach_port_allocate(mach_task_self(), MACH_PORT_RIGHT_PORT_SET,
			&_dispatch_mach_portset);
	DISPATCH_VERIFY_MIG(kr);
	if (dispatch_assume_zero(kr)) {
		DISPATCH_CLIENT_CRASH(
				"mach_port_allocate() failed: cannot create port set");
	}
	kev.ident = _dispatch_mach_portset;
	_dispatch_kq_update(&kev);
}

static mach_port_t
_dispatch_get_mach_portset(void)
{
	static dispatch_once_t pred;
	dispatch_once_f(&pred, NULL, _dispatch_mach_portset_init);
	return _dispatch_mach_portset;
}

static kern_return_t
_dispatch_mach_portset_update(dispatch_kevent_t dk, mach_port_t mps)
{
	mach_port_t mp = (mach_port_t)dk->dk_kevent.ident;
	kern_return_t kr;

	_dispatch_debug_machport(mp);
	kr = mach_port_move_member(mach_task_self(), mp, mps);
	if (slowpath(kr)) {
		DISPATCH_VERIFY_MIG(kr);
		switch (kr) {
		case KERN_INVALID_RIGHT:
			if (mps) {
				_dispatch_bug_mach_client("_dispatch_kevent_machport_enable: "
						"mach_port_move_member() failed ", kr);
				break;
			}
			//fall through
		case KERN_INVALID_NAME:
#if DISPATCH_DEBUG
			_dispatch_log("Corruption: Mach receive right 0x%x destroyed "
					"prematurely", mp);
#endif
			break;
		default:
			(void)dispatch_assume_zero(kr);
			break;
		}
	}
	return mps ? kr : 0;
}

static void
_dispatch_kevent_mach_recv_reenable(struct kevent64_s *ke DISPATCH_UNUSED)
{
#if (TARGET_IPHONE_SIMULATOR && \
		IPHONE_SIMULATOR_HOST_MIN_VERSION_REQUIRED < 1090) || \
		(!TARGET_OS_IPHONE && __MAC_OS_X_VERSION_MIN_REQUIRED < 1090)
	// delete and re-add kevent to workaround <rdar://problem/13924256>
	if (ke->ext[1] != _dispatch_mach_recv_kevent.ext[1]) {
		struct kevent64_s kev = _dispatch_mach_recv_kevent;
		kev.flags = EV_DELETE;
		_dispatch_kq_update(&kev);
	}
#endif
	_dispatch_mgr_kevent_reenable(&_dispatch_mach_recv_kevent);
}

static kern_return_t
_dispatch_kevent_machport_resume(dispatch_kevent_t dk, uint32_t new_flags,
		uint32_t del_flags)
{
	kern_return_t kr = 0;
	dispatch_assert_zero(new_flags & del_flags);
	if ((new_flags & _DISPATCH_MACH_RECV_FLAGS) ||
			(del_flags & _DISPATCH_MACH_RECV_FLAGS)) {
		mach_port_t mps;
		if (new_flags & _DISPATCH_MACH_RECV_DIRECT_FLAGS) {
			mps = _dispatch_get_mach_recv_portset();
		} else if ((new_flags & DISPATCH_MACH_RECV_MESSAGE) ||
				((del_flags & _DISPATCH_MACH_RECV_DIRECT_FLAGS) &&
				(dk->dk_kevent.fflags & DISPATCH_MACH_RECV_MESSAGE))) {
			mps = _dispatch_get_mach_portset();
		} else {
			mps = MACH_PORT_NULL;
		}
		kr = _dispatch_mach_portset_update(dk, mps);
	}
	return kr;
}

static kern_return_t
_dispatch_kevent_mach_notify_resume(dispatch_kevent_t dk, uint32_t new_flags,
		uint32_t del_flags)
{
	kern_return_t kr = 0;
	dispatch_assert_zero(new_flags & del_flags);
	if ((new_flags & _DISPATCH_MACH_SP_FLAGS) ||
			(del_flags & _DISPATCH_MACH_SP_FLAGS)) {
		// Requesting a (delayed) non-sync send-possible notification
		// registers for both immediate dead-name notification and delayed-arm
		// send-possible notification for the port.
		// The send-possible notification is armed when a mach_msg() with the
		// the MACH_SEND_NOTIFY to the port times out.
		// If send-possible is unavailable, fall back to immediate dead-name
		// registration rdar://problem/2527840&9008724
		kr = _dispatch_mach_notify_update(dk, new_flags, del_flags,
				_DISPATCH_MACH_SP_FLAGS, MACH_NOTIFY_SEND_POSSIBLE,
				MACH_NOTIFY_SEND_POSSIBLE == MACH_NOTIFY_DEAD_NAME ? 1 : 0);
	}
	return kr;
}

static inline void
_dispatch_kevent_mach_portset(struct kevent64_s *ke)
{
	if (ke->ident == _dispatch_mach_recv_portset) {
		return _dispatch_kevent_mach_msg_drain(ke);
	} else if (ke->ident == _dispatch_mach_portset) {
		return _dispatch_kevent_machport_drain(ke);
	} else {
		return _dispatch_kevent_error(ke);
	}
}

DISPATCH_NOINLINE
static void
_dispatch_kevent_machport_drain(struct kevent64_s *ke)
{
	mach_port_t name = (mach_port_name_t)ke->data;
	dispatch_kevent_t dk;
	struct kevent64_s kev;

	_dispatch_debug_machport(name);
	dk = _dispatch_kevent_find(name, EVFILT_MACHPORT);
	if (!dispatch_assume(dk)) {
		return;
	}
	_dispatch_mach_portset_update(dk, MACH_PORT_NULL); // emulate EV_DISPATCH

	EV_SET64(&kev, name, EVFILT_MACHPORT, EV_ADD|EV_ENABLE|EV_DISPATCH,
			DISPATCH_MACH_RECV_MESSAGE, 0, (uintptr_t)dk, 0, 0);
	_dispatch_kevent_debug(&kev, __func__);
	_dispatch_kevent_merge(&kev);
}

DISPATCH_NOINLINE
static void
_dispatch_kevent_mach_msg_drain(struct kevent64_s *ke)
{
	mach_msg_header_t *hdr = (mach_msg_header_t*)ke->ext[0];
	mach_msg_size_t siz, msgsiz;
	mach_msg_return_t kr = (mach_msg_return_t)ke->fflags;

	_dispatch_kevent_mach_recv_reenable(ke);
	if (!dispatch_assume(hdr)) {
		DISPATCH_CRASH("EVFILT_MACHPORT with no message");
	}
	if (fastpath(!kr)) {
		return _dispatch_kevent_mach_msg_recv(hdr);
	} else if (kr != MACH_RCV_TOO_LARGE) {
		goto out;
	}
	if (!dispatch_assume(ke->ext[1] <= UINT_MAX -
			dispatch_mach_trailer_size)) {
		DISPATCH_CRASH("EVFILT_MACHPORT with overlarge message");
	}
	siz = (mach_msg_size_t)ke->ext[1] + dispatch_mach_trailer_size;
	hdr = malloc(siz);
	if (ke->data) {
		if (!dispatch_assume(hdr)) {
			// Kernel will discard message too large to fit
			hdr = _dispatch_get_mach_recv_msg_buf();
			siz = _dispatch_mach_recv_msg_buf_size;
		}
		mach_port_t name = (mach_port_name_t)ke->data;
		const mach_msg_option_t options = ((DISPATCH_MACH_RCV_OPTIONS |
				MACH_RCV_TIMEOUT) & ~MACH_RCV_LARGE);
		kr = mach_msg(hdr, options, 0, siz, name, MACH_MSG_TIMEOUT_NONE,
				MACH_PORT_NULL);
		if (fastpath(!kr)) {
			return _dispatch_kevent_mach_msg_recv(hdr);
		} else if (kr == MACH_RCV_TOO_LARGE) {
			_dispatch_log("BUG in libdispatch client: "
					"_dispatch_kevent_mach_msg_drain: dropped message too "
					"large to fit in memory: id = 0x%x, size = %lld",
					hdr->msgh_id, ke->ext[1]);
			kr = MACH_MSG_SUCCESS;
		}
	} else {
		// We don't know which port in the portset contains the large message,
		// so need to receive all messages pending on the portset to ensure the
		// large message is drained. <rdar://problem/13950432>
		bool received = false;
		for (;;) {
			if (!dispatch_assume(hdr)) {
				DISPATCH_CLIENT_CRASH("Message too large to fit in memory");
			}
			const mach_msg_option_t options = (DISPATCH_MACH_RCV_OPTIONS |
					MACH_RCV_TIMEOUT);
			kr = mach_msg(hdr, options, 0, siz, _dispatch_mach_recv_portset,
					MACH_MSG_TIMEOUT_NONE, MACH_PORT_NULL);
			if ((!kr || kr == MACH_RCV_TOO_LARGE) && !dispatch_assume(
					hdr->msgh_size <= UINT_MAX - dispatch_mach_trailer_size)) {
				DISPATCH_CRASH("Overlarge message");
			}
			if (fastpath(!kr)) {
				msgsiz = hdr->msgh_size + dispatch_mach_trailer_size;
				if (msgsiz < siz) {
					void *shrink = realloc(hdr, msgsiz);
					if (shrink) hdr = shrink;
				}
				_dispatch_kevent_mach_msg_recv(hdr);
				hdr = NULL;
				received = true;
			} else if (kr == MACH_RCV_TOO_LARGE) {
				siz = hdr->msgh_size + dispatch_mach_trailer_size;
			} else {
				if (kr == MACH_RCV_TIMED_OUT && received) {
					kr = MACH_MSG_SUCCESS;
				}
				break;
			}
			hdr = reallocf(hdr, siz);
		}
	}
	if (hdr != _dispatch_get_mach_recv_msg_buf()) {
		free(hdr);
	}
out:
	if (slowpath(kr)) {
		_dispatch_bug_mach_client("_dispatch_kevent_mach_msg_drain: "
				"message reception failed", kr);
	}
}

static void
_dispatch_kevent_mach_msg_recv(mach_msg_header_t *hdr)
{
	dispatch_source_refs_t dri;
	dispatch_kevent_t dk;
	mach_port_t name = hdr->msgh_local_port;
	mach_msg_size_t siz = hdr->msgh_size + dispatch_mach_trailer_size;

	if (!dispatch_assume(hdr->msgh_size <= UINT_MAX -
			dispatch_mach_trailer_size)) {
		_dispatch_bug_client("_dispatch_kevent_mach_msg_recv: "
				"received overlarge message");
		return _dispatch_kevent_mach_msg_destroy(hdr);
	}
	if (!dispatch_assume(name)) {
		_dispatch_bug_client("_dispatch_kevent_mach_msg_recv: "
				"received message with MACH_PORT_NULL port");
		return _dispatch_kevent_mach_msg_destroy(hdr);
	}
	_dispatch_debug_machport(name);
	dk = _dispatch_kevent_find(name, EVFILT_MACHPORT);
	if (!dispatch_assume(dk)) {
		_dispatch_bug_client("_dispatch_kevent_mach_msg_recv: "
				"received message with unknown kevent");
		return _dispatch_kevent_mach_msg_destroy(hdr);
	}
	_dispatch_kevent_debug(&dk->dk_kevent, __func__);
	TAILQ_FOREACH(dri, &dk->dk_sources, dr_list) {
		dispatch_source_t dsi = _dispatch_source_from_refs(dri);
		if (dsi->ds_pending_data_mask & _DISPATCH_MACH_RECV_DIRECT_FLAGS) {
			return _dispatch_source_merge_mach_msg(dsi, dri, dk, hdr, siz);
		}
	}
	_dispatch_bug_client("_dispatch_kevent_mach_msg_recv: "
			"received message with no listeners");
	return _dispatch_kevent_mach_msg_destroy(hdr);
}

static void
_dispatch_kevent_mach_msg_destroy(mach_msg_header_t *hdr)
{
	if (hdr) {
		mach_msg_destroy(hdr);
		if (hdr != _dispatch_get_mach_recv_msg_buf()) {
			free(hdr);
		}
	}
}

static void
_dispatch_source_merge_mach_msg(dispatch_source_t ds, dispatch_source_refs_t dr,
		dispatch_kevent_t dk, mach_msg_header_t *hdr, mach_msg_size_t siz)
{
	if (ds == _dispatch_mach_notify_source) {
		_dispatch_mach_notify_source_invoke(hdr);
		return _dispatch_kevent_mach_msg_destroy(hdr);
	}
	if (dk->dk_kevent.fflags & DISPATCH_MACH_RECV_MESSAGE_DIRECT_ONCE) {
		_dispatch_mach_reply_kevent_unregister((dispatch_mach_t)ds,
				(dispatch_mach_reply_refs_t)dr, false);
	}
	return _dispatch_mach_msg_recv((dispatch_mach_t)ds, hdr, siz);
}

DISPATCH_ALWAYS_INLINE
static inline void
_dispatch_mach_notify_merge(mach_port_t name, uint32_t flag, bool final)
{
	dispatch_source_refs_t dri, dr_next;
	dispatch_kevent_t dk;
	struct kevent64_s kev;
	bool unreg;

	dk = _dispatch_kevent_find(name, DISPATCH_EVFILT_MACH_NOTIFICATION);
	if (!dk) {
		return;
	}

	// Update notification registration state.
	dk->dk_kevent.data &= ~_DISPATCH_MACH_SP_FLAGS;
	EV_SET64(&kev, name, DISPATCH_EVFILT_MACH_NOTIFICATION, EV_ADD|EV_ENABLE,
			flag, 0, (uintptr_t)dk, 0, 0);
	if (final) {
		// This can never happen again
		unreg = true;
	} else {
		// Re-register for notification before delivery
		unreg = _dispatch_kevent_resume(dk, flag, 0);
	}
	DISPATCH_MACH_KEVENT_ARMED(dk) = 0;
	TAILQ_FOREACH_SAFE(dri, &dk->dk_sources, dr_list, dr_next) {
		dispatch_source_t dsi = _dispatch_source_from_refs(dri);
		if (dx_type(dsi) == DISPATCH_MACH_CHANNEL_TYPE) {
			dispatch_mach_t dm = (dispatch_mach_t)dsi;
			_dispatch_mach_merge_kevent(dm, &kev);
			if (unreg && dm->dm_dkev) {
				_dispatch_mach_kevent_unregister(dm);
			}
		} else {
			_dispatch_source_merge_kevent(dsi, &kev);
			if (unreg) {
				_dispatch_source_kevent_unregister(dsi);
			}
		}
		if (!dr_next || DISPATCH_MACH_KEVENT_ARMED(dk)) {
			// current merge is last in list (dk might have been freed)
			// or it re-armed the notification
			return;
		}
	}
}

static kern_return_t
_dispatch_mach_notify_update(dispatch_kevent_t dk, uint32_t new_flags,
		uint32_t del_flags, uint32_t mask, mach_msg_id_t notify_msgid,
		mach_port_mscount_t notify_sync)
{
	mach_port_t previous, port = (mach_port_t)dk->dk_kevent.ident;
	typeof(dk->dk_kevent.data) prev = dk->dk_kevent.data;
	kern_return_t kr, krr = 0;

	// Update notification registration state.
	dk->dk_kevent.data |= (new_flags | dk->dk_kevent.fflags) & mask;
	dk->dk_kevent.data &= ~(del_flags & mask);

	_dispatch_debug_machport(port);
	if ((dk->dk_kevent.data & mask) && !(prev & mask)) {
		// initialize _dispatch_mach_notify_port:
		(void)_dispatch_get_mach_recv_portset();
		_dispatch_debug("machport[0x%08x]: registering for send-possible "
				"notification", port);
		previous = MACH_PORT_NULL;
		krr = mach_port_request_notification(mach_task_self(), port,
				notify_msgid, notify_sync, _dispatch_mach_notify_port,
				MACH_MSG_TYPE_MAKE_SEND_ONCE, &previous);
		DISPATCH_VERIFY_MIG(krr);

		switch(krr) {
		case KERN_INVALID_NAME:
		case KERN_INVALID_RIGHT:
			// Supress errors & clear registration state
			dk->dk_kevent.data &= ~mask;
			break;
		default:
			// Else, we dont expect any errors from mach. Log any errors
			if (dispatch_assume_zero(krr)) {
				// log the error & clear registration state
				dk->dk_kevent.data &= ~mask;
			} else if (dispatch_assume_zero(previous)) {
				// Another subsystem has beat libdispatch to requesting the
				// specified Mach notification on this port. We should
				// technically cache the previous port and message it when the
				// kernel messages our port. Or we can just say screw those
				// subsystems and deallocate the previous port.
				// They should adopt libdispatch :-P
				kr = mach_port_deallocate(mach_task_self(), previous);
				DISPATCH_VERIFY_MIG(kr);
				(void)dispatch_assume_zero(kr);
				previous = MACH_PORT_NULL;
			}
		}
	} else if (!(dk->dk_kevent.data & mask) && (prev & mask)) {
		_dispatch_debug("machport[0x%08x]: unregistering for send-possible "
				"notification", port);
		previous = MACH_PORT_NULL;
		kr = mach_port_request_notification(mach_task_self(), port,
				notify_msgid, notify_sync, MACH_PORT_NULL,
				MACH_MSG_TYPE_MOVE_SEND_ONCE, &previous);
		DISPATCH_VERIFY_MIG(kr);

		switch (kr) {
		case KERN_INVALID_NAME:
		case KERN_INVALID_RIGHT:
		case KERN_INVALID_ARGUMENT:
			break;
		default:
			if (dispatch_assume_zero(kr)) {
				// log the error
			}
		}
	} else {
		return 0;
	}
	if (slowpath(previous)) {
		// the kernel has not consumed the send-once right yet
		(void)dispatch_assume_zero(
				_dispatch_send_consume_send_once_right(previous));
	}
	return krr;
}

static void
_dispatch_mach_host_notify_update(void *context DISPATCH_UNUSED)
{
	(void)_dispatch_get_mach_recv_portset();
	_dispatch_debug("registering for calendar-change notification");
	kern_return_t kr = host_request_notification(mach_host_self(),
			HOST_NOTIFY_CALENDAR_CHANGE, _dispatch_mach_notify_port);
	DISPATCH_VERIFY_MIG(kr);
	(void)dispatch_assume_zero(kr);
}

static void
_dispatch_mach_host_calendar_change_register(void)
{
	static dispatch_once_t pred;
	dispatch_once_f(&pred, NULL, _dispatch_mach_host_notify_update);
}

static void
_dispatch_mach_notify_source_invoke(mach_msg_header_t *hdr)
{
	mig_reply_error_t reply;
	dispatch_assert(sizeof(mig_reply_error_t) == sizeof(union
		__ReplyUnion___dispatch_libdispatch_internal_protocol_subsystem));
	dispatch_assert(sizeof(mig_reply_error_t) < _dispatch_mach_recv_msg_size);
	boolean_t success = libdispatch_internal_protocol_server(hdr, &reply.Head);
	if (!success && reply.RetCode == MIG_BAD_ID && hdr->msgh_id == 950) {
		// host_notify_reply.defs: host_calendar_changed
		_dispatch_debug("calendar-change notification");
		_dispatch_timers_calendar_change();
		_dispatch_mach_host_notify_update(NULL);
		success = TRUE;
		reply.RetCode = KERN_SUCCESS;
	}
	if (dispatch_assume(success) && reply.RetCode != MIG_NO_REPLY) {
		(void)dispatch_assume_zero(reply.RetCode);
	}
}

kern_return_t
_dispatch_mach_notify_port_deleted(mach_port_t notify DISPATCH_UNUSED,
		mach_port_name_t name)
{
#if DISPATCH_DEBUG
	_dispatch_log("Corruption: Mach send/send-once/dead-name right 0x%x "
			"deleted prematurely", name);
#endif

	_dispatch_debug_machport(name);
	_dispatch_mach_notify_merge(name, DISPATCH_MACH_SEND_DELETED, true);

	return KERN_SUCCESS;
}

kern_return_t
_dispatch_mach_notify_dead_name(mach_port_t notify DISPATCH_UNUSED,
		mach_port_name_t name)
{
	kern_return_t kr;

	_dispatch_debug("machport[0x%08x]: dead-name notification", name);
	_dispatch_debug_machport(name);
	_dispatch_mach_notify_merge(name, DISPATCH_MACH_SEND_DEAD, true);

	// the act of receiving a dead name notification allocates a dead-name
	// right that must be deallocated
	kr = mach_port_deallocate(mach_task_self(), name);
	DISPATCH_VERIFY_MIG(kr);
	//(void)dispatch_assume_zero(kr);

	return KERN_SUCCESS;
}

kern_return_t
_dispatch_mach_notify_send_possible(mach_port_t notify DISPATCH_UNUSED,
		mach_port_name_t name)
{
	_dispatch_debug("machport[0x%08x]: send-possible notification", name);
	_dispatch_debug_machport(name);
	_dispatch_mach_notify_merge(name, DISPATCH_MACH_SEND_POSSIBLE, false);

	return KERN_SUCCESS;
}

#pragma mark -
#pragma mark dispatch_mach_t

#define DISPATCH_MACH_NEVER_CONNECTED (UINT32_MAX/2)
#define DISPATCH_MACH_PSEUDO_RECEIVED 0x1
#define DISPATCH_MACH_REGISTER_FOR_REPLY 0x2
#define DISPATCH_MACH_OPTIONS_MASK 0xffff

static mach_port_t _dispatch_mach_msg_get_remote_port(dispatch_object_t dou);
static void _dispatch_mach_msg_disconnected(dispatch_mach_t dm,
		mach_port_t local_port, mach_port_t remote_port);
static bool _dispatch_mach_reconnect_invoke(dispatch_mach_t dm,
		dispatch_object_t dou);
static inline mach_msg_header_t* _dispatch_mach_msg_get_msg(
		dispatch_mach_msg_t dmsg);

static dispatch_mach_t
_dispatch_mach_create(const char *label, dispatch_queue_t q, void *context,
		dispatch_mach_handler_function_t handler, bool handler_is_block)
{
	dispatch_mach_t dm;
	dispatch_mach_refs_t dr;

	dm = _dispatch_alloc(DISPATCH_VTABLE(mach),
			sizeof(struct dispatch_mach_s));
	_dispatch_queue_init((dispatch_queue_t)dm);
	dm->dq_label = label;

	dm->do_ref_cnt++; // the reference _dispatch_mach_cancel_invoke holds
	dm->do_ref_cnt++; // since channel is created suspended
	dm->do_suspend_cnt = DISPATCH_OBJECT_SUSPEND_INTERVAL;
	dm->do_targetq = &_dispatch_mgr_q;

	dr = _dispatch_calloc(1ul, sizeof(struct dispatch_mach_refs_s));
	dr->dr_source_wref = _dispatch_ptr2wref(dm);
	dr->dm_handler_func = handler;
	dr->dm_handler_ctxt = context;
	dm->ds_refs = dr;
	dm->ds_handler_is_block = handler_is_block;

	dm->dm_refs = _dispatch_calloc(1ul,
			sizeof(struct dispatch_mach_send_refs_s));
	dm->dm_refs->dr_source_wref = _dispatch_ptr2wref(dm);
	dm->dm_refs->dm_disconnect_cnt = DISPATCH_MACH_NEVER_CONNECTED;
	TAILQ_INIT(&dm->dm_refs->dm_replies);

	// First item on the channel sets the user-specified target queue
	dispatch_set_target_queue(dm, q);
	_dispatch_object_debug(dm, "%s", __func__);
	return dm;
}

dispatch_mach_t
dispatch_mach_create(const char *label, dispatch_queue_t q,
		dispatch_mach_handler_t handler)
{
	dispatch_block_t bb = _dispatch_Block_copy((void*)handler);
	return _dispatch_mach_create(label, q, bb,
			(dispatch_mach_handler_function_t)_dispatch_Block_invoke(bb), true);
}

dispatch_mach_t
dispatch_mach_create_f(const char *label, dispatch_queue_t q, void *context,
		dispatch_mach_handler_function_t handler)
{
	return _dispatch_mach_create(label, q, context, handler, false);
}

void
_dispatch_mach_dispose(dispatch_mach_t dm)
{
	_dispatch_object_debug(dm, "%s", __func__);
	dispatch_mach_refs_t dr = dm->ds_refs;
	if (dm->ds_handler_is_block && dr->dm_handler_ctxt) {
		Block_release(dr->dm_handler_ctxt);
	}
	free(dr);
	free(dm->dm_refs);
	_dispatch_queue_destroy(dm);
}

void
dispatch_mach_connect(dispatch_mach_t dm, mach_port_t receive,
		mach_port_t send, dispatch_mach_msg_t checkin)
{
	dispatch_mach_send_refs_t dr = dm->dm_refs;
	dispatch_kevent_t dk;

	if (MACH_PORT_VALID(receive)) {
		dk = _dispatch_calloc(1ul, sizeof(struct dispatch_kevent_s));
		dk->dk_kevent = _dispatch_source_type_mach_recv_direct.ke;
		dk->dk_kevent.ident = receive;
		dk->dk_kevent.flags |= EV_ADD|EV_ENABLE;
		dk->dk_kevent.udata = (uintptr_t)dk;
		TAILQ_INIT(&dk->dk_sources);
		dm->ds_dkev = dk;
		dm->ds_pending_data_mask = dk->dk_kevent.fflags;
		_dispatch_retain(dm); // the reference the manager queue holds
	}
	dr->dm_send = send;
	if (MACH_PORT_VALID(send)) {
		if (checkin) {
			dispatch_retain(checkin);
			dr->dm_checkin_port = _dispatch_mach_msg_get_remote_port(checkin);
		}
		dr->dm_checkin = checkin;
	}
	// monitor message reply ports
	dm->ds_pending_data_mask |= DISPATCH_MACH_RECV_MESSAGE_DIRECT_ONCE;
	if (slowpath(!dispatch_atomic_cmpxchg2o(dr, dm_disconnect_cnt,
			DISPATCH_MACH_NEVER_CONNECTED, 0, release))) {
		DISPATCH_CLIENT_CRASH("Channel already connected");
	}
	_dispatch_object_debug(dm, "%s", __func__);
	return dispatch_resume(dm);
}

DISPATCH_NOINLINE
static void
_dispatch_mach_reply_kevent_unregister(dispatch_mach_t dm,
		dispatch_mach_reply_refs_t dmr, bool disconnected)
{
	dispatch_kevent_t dk = dmr->dm_dkev;
	mach_port_t local_port = (mach_port_t)dk->dk_kevent.ident;
	TAILQ_REMOVE(&dk->dk_sources, (dispatch_source_refs_t)dmr, dr_list);
	_dispatch_kevent_unregister(dk, DISPATCH_MACH_RECV_MESSAGE_DIRECT_ONCE);
	TAILQ_REMOVE(&dm->dm_refs->dm_replies, dmr, dm_list);
	free(dmr);
	if (disconnected) {
		_dispatch_mach_msg_disconnected(dm, local_port, MACH_PORT_NULL);
	}
}

DISPATCH_NOINLINE
static void
_dispatch_mach_reply_kevent_register(dispatch_mach_t dm, mach_port_t reply,
		void *ctxt)
{
	dispatch_kevent_t dk;
	dispatch_mach_reply_refs_t dmr;

	dk = _dispatch_calloc(1ul, sizeof(struct dispatch_kevent_s));
	dk->dk_kevent = _dispatch_source_type_mach_recv_direct.ke;
	dk->dk_kevent.ident = reply;
	dk->dk_kevent.flags |= EV_ADD|EV_ENABLE;
	dk->dk_kevent.fflags = DISPATCH_MACH_RECV_MESSAGE_DIRECT_ONCE;
	dk->dk_kevent.udata = (uintptr_t)dk;
	// make reply context visible to leaks rdar://11777199
	dk->dk_kevent.ext[1] = (uintptr_t)ctxt;
	TAILQ_INIT(&dk->dk_sources);

	dmr = _dispatch_calloc(1ul, sizeof(struct dispatch_mach_reply_refs_s));
	dmr->dr_source_wref = _dispatch_ptr2wref(dm);
	dmr->dm_dkev = dk;

	_dispatch_debug("machport[0x%08x]: registering for reply, ctxt %p", reply,
			ctxt);
	uint32_t flags;
	bool do_resume = _dispatch_kevent_register(&dmr->dm_dkev, &flags);
	TAILQ_INSERT_TAIL(&dmr->dm_dkev->dk_sources, (dispatch_source_refs_t)dmr,
			dr_list);
	TAILQ_INSERT_TAIL(&dm->dm_refs->dm_replies, dmr, dm_list);
	if (do_resume && _dispatch_kevent_resume(dmr->dm_dkev, flags, 0)) {
		_dispatch_mach_reply_kevent_unregister(dm, dmr, true);
	}
}

DISPATCH_NOINLINE
static void
_dispatch_mach_kevent_unregister(dispatch_mach_t dm)
{
	dispatch_kevent_t dk = dm->dm_dkev;
	dm->dm_dkev = NULL;
	TAILQ_REMOVE(&dk->dk_sources, (dispatch_source_refs_t)dm->dm_refs,
			dr_list);
	dm->ds_pending_data_mask &= ~(unsigned long)
			(DISPATCH_MACH_SEND_POSSIBLE|DISPATCH_MACH_SEND_DEAD);
	_dispatch_kevent_unregister(dk,
			DISPATCH_MACH_SEND_POSSIBLE|DISPATCH_MACH_SEND_DEAD);
}

DISPATCH_NOINLINE
static void
_dispatch_mach_kevent_register(dispatch_mach_t dm, mach_port_t send)
{
	dispatch_kevent_t dk;

	dk = _dispatch_calloc(1ul, sizeof(struct dispatch_kevent_s));
	dk->dk_kevent = _dispatch_source_type_mach_send.ke;
	dk->dk_kevent.ident = send;
	dk->dk_kevent.flags |= EV_ADD|EV_ENABLE;
	dk->dk_kevent.fflags = DISPATCH_MACH_SEND_POSSIBLE|DISPATCH_MACH_SEND_DEAD;
	dk->dk_kevent.udata = (uintptr_t)dk;
	TAILQ_INIT(&dk->dk_sources);

	dm->ds_pending_data_mask |= dk->dk_kevent.fflags;

	uint32_t flags;
	bool do_resume = _dispatch_kevent_register(&dk, &flags);
	TAILQ_INSERT_TAIL(&dk->dk_sources,
			(dispatch_source_refs_t)dm->dm_refs, dr_list);
	dm->dm_dkev = dk;
	if (do_resume && _dispatch_kevent_resume(dm->dm_dkev, flags, 0)) {
		_dispatch_mach_kevent_unregister(dm);
	}
}

static inline void
_dispatch_mach_push(dispatch_object_t dm, dispatch_object_t dou)
{
	return _dispatch_queue_push(dm._dq, dou);
}

static inline void
_dispatch_mach_msg_set_options(dispatch_object_t dou, mach_msg_option_t options)
{
	dou._do->do_suspend_cnt = (unsigned int)options;
}

static inline mach_msg_option_t
_dispatch_mach_msg_get_options(dispatch_object_t dou)
{
	mach_msg_option_t options = (mach_msg_option_t)dou._do->do_suspend_cnt;
	return options;
}

static inline void
_dispatch_mach_msg_set_reason(dispatch_object_t dou, mach_error_t err,
		unsigned long reason)
{
	dispatch_assert_zero(reason & ~(unsigned long)code_emask);
	dou._do->do_suspend_cnt =  (unsigned int)((err || !reason) ? err :
			 err_local|err_sub(0x3e0)|(mach_error_t)reason);
}

static inline unsigned long
_dispatch_mach_msg_get_reason(dispatch_object_t dou, mach_error_t *err_ptr)
{
	mach_error_t err = (mach_error_t)dou._do->do_suspend_cnt;
	dou._do->do_suspend_cnt = 0;
	if ((err & system_emask) == err_local && err_get_sub(err) == 0x3e0) {
		*err_ptr = 0;
		return err_get_code(err);
	}
	*err_ptr = err;
	return err ? DISPATCH_MACH_MESSAGE_SEND_FAILED : DISPATCH_MACH_MESSAGE_SENT;
}

static void
_dispatch_mach_msg_recv(dispatch_mach_t dm, mach_msg_header_t *hdr,
		mach_msg_size_t siz)
{
	_dispatch_debug_machport(hdr->msgh_remote_port);
	_dispatch_debug("machport[0x%08x]: received msg id 0x%x, reply on 0x%08x",
			hdr->msgh_local_port, hdr->msgh_id, hdr->msgh_remote_port);
	if (slowpath(dm->ds_atomic_flags & DSF_CANCELED)) {
		return _dispatch_kevent_mach_msg_destroy(hdr);
	}
	dispatch_mach_msg_t dmsg;
	dispatch_mach_msg_destructor_t destructor;
	destructor = (hdr == _dispatch_get_mach_recv_msg_buf()) ?
			DISPATCH_MACH_MSG_DESTRUCTOR_DEFAULT :
			DISPATCH_MACH_MSG_DESTRUCTOR_FREE;
	dmsg = dispatch_mach_msg_create(hdr, siz, destructor, NULL);
	_dispatch_mach_msg_set_reason(dmsg, 0, DISPATCH_MACH_MESSAGE_RECEIVED);
	return _dispatch_mach_push(dm, dmsg);
}

static inline mach_port_t
_dispatch_mach_msg_get_remote_port(dispatch_object_t dou)
{
	mach_msg_header_t *hdr = _dispatch_mach_msg_get_msg(dou._dmsg);
	mach_port_t remote = hdr->msgh_remote_port;
	return remote;
}

static inline mach_port_t
_dispatch_mach_msg_get_reply_port(dispatch_mach_t dm, dispatch_object_t dou)
{
	mach_msg_header_t *hdr = _dispatch_mach_msg_get_msg(dou._dmsg);
	mach_port_t reply = MACH_PORT_NULL;
	mach_msg_option_t msg_opts = _dispatch_mach_msg_get_options(dou);
	if (msg_opts & DISPATCH_MACH_PSEUDO_RECEIVED) {
		reply = hdr->msgh_reserved;
		hdr->msgh_reserved = 0;
	} else if (MACH_MSGH_BITS_LOCAL(hdr->msgh_bits) ==
			MACH_MSG_TYPE_MAKE_SEND_ONCE &&
			MACH_PORT_VALID(hdr->msgh_local_port) && (!dm->ds_dkev ||
			dm->ds_dkev->dk_kevent.ident != hdr->msgh_local_port)) {
		reply = hdr->msgh_local_port;
	}
	return reply;
}

static inline void
_dispatch_mach_msg_disconnected(dispatch_mach_t dm, mach_port_t local_port,
		mach_port_t remote_port)
{
	mach_msg_header_t *hdr;
	dispatch_mach_msg_t dmsg;
	dmsg = dispatch_mach_msg_create(NULL, sizeof(mach_msg_header_t),
			DISPATCH_MACH_MSG_DESTRUCTOR_DEFAULT, &hdr);
	if (local_port) hdr->msgh_local_port = local_port;
	if (remote_port) hdr->msgh_remote_port = remote_port;
	_dispatch_mach_msg_set_reason(dmsg, 0, DISPATCH_MACH_DISCONNECTED);
	return _dispatch_mach_push(dm, dmsg);
}

DISPATCH_NOINLINE
static void
_dispatch_mach_msg_not_sent(dispatch_mach_t dm, dispatch_object_t dou)
{
	mach_port_t reply = _dispatch_mach_msg_get_reply_port(dm, dou);
	_dispatch_mach_msg_set_reason(dou, 0, DISPATCH_MACH_MESSAGE_NOT_SENT);
	_dispatch_mach_push(dm, dou);
	if (reply) {
		_dispatch_mach_msg_disconnected(dm, reply, MACH_PORT_NULL);
	}
}

DISPATCH_NOINLINE
static dispatch_object_t
_dispatch_mach_msg_send(dispatch_mach_t dm, dispatch_object_t dou)
{
	dispatch_mach_send_refs_t dr = dm->dm_refs;
	dispatch_mach_msg_t dmsg = dou._dmsg;
	dr->dm_needs_mgr = 0;
	if (slowpath(dr->dm_checkin) && dmsg != dr->dm_checkin) {
		// send initial checkin message
		if (dm->dm_dkev && slowpath(_dispatch_queue_get_current() !=
				&_dispatch_mgr_q)) {
			// send kevent must be uninstalled on the manager queue
			dr->dm_needs_mgr = 1;
			goto out;
		}
		dr->dm_checkin = _dispatch_mach_msg_send(dm, dr->dm_checkin)._dmsg;
		if (slowpath(dr->dm_checkin)) {
			goto out;
		}
	}
	mach_msg_header_t *msg = _dispatch_mach_msg_get_msg(dmsg);
	mach_msg_return_t kr = 0;
	mach_port_t reply = _dispatch_mach_msg_get_reply_port(dm, dmsg);
	mach_msg_option_t opts = 0, msg_opts = _dispatch_mach_msg_get_options(dmsg);
	if (!slowpath(msg_opts & DISPATCH_MACH_REGISTER_FOR_REPLY)) {
		opts = MACH_SEND_MSG | (msg_opts & DISPATCH_MACH_OPTIONS_MASK);
		if (MACH_MSGH_BITS_REMOTE(msg->msgh_bits) !=
				MACH_MSG_TYPE_MOVE_SEND_ONCE) {
			if (dmsg != dr->dm_checkin) {
				msg->msgh_remote_port = dr->dm_send;
			}
			if (_dispatch_queue_get_current() == &_dispatch_mgr_q) {
				if (slowpath(!dm->dm_dkev)) {
					_dispatch_mach_kevent_register(dm, msg->msgh_remote_port);
				}
				if (fastpath(dm->dm_dkev)) {
					if (DISPATCH_MACH_KEVENT_ARMED(dm->dm_dkev)) {
						goto out;
					}
					opts |= MACH_SEND_NOTIFY;
				}
			}
			opts |= MACH_SEND_TIMEOUT;
		}
		_dispatch_debug_machport(msg->msgh_remote_port);
		if (reply) _dispatch_debug_machport(reply);
		kr = mach_msg(msg, opts, msg->msgh_size, 0, MACH_PORT_NULL, 0,
				MACH_PORT_NULL);
	}
	_dispatch_debug("machport[0x%08x]: sent msg id 0x%x, ctxt %p, opts 0x%x, "
			"msg_opts 0x%x, reply on 0x%08x: %s - 0x%x", msg->msgh_remote_port,
			msg->msgh_id, dmsg->do_ctxt, opts, msg_opts, reply,
			mach_error_string(kr), kr);
	if (kr == MACH_SEND_TIMED_OUT && (opts & MACH_SEND_TIMEOUT)) {
		if (opts & MACH_SEND_NOTIFY) {
			_dispatch_debug("machport[0x%08x]: send-possible notification "
					"armed", (mach_port_t)dm->dm_dkev->dk_kevent.ident);
			DISPATCH_MACH_KEVENT_ARMED(dm->dm_dkev) = 1;
		} else {
			// send kevent must be installed on the manager queue
			dr->dm_needs_mgr = 1;
		}
		if (reply) {
			_dispatch_mach_msg_set_options(dmsg, msg_opts |
					DISPATCH_MACH_PSEUDO_RECEIVED);
			msg->msgh_reserved = reply; // Remember the original reply port
		}
		goto out;
	}
	if (fastpath(!kr) && reply) {
		if (_dispatch_queue_get_current() != &_dispatch_mgr_q) {
			// reply receive kevent must be installed on the manager queue
			dr->dm_needs_mgr = 1;
			_dispatch_mach_msg_set_options(dmsg, msg_opts |
					DISPATCH_MACH_REGISTER_FOR_REPLY);
			if (msg_opts & DISPATCH_MACH_PSEUDO_RECEIVED) {
				msg->msgh_reserved = reply; // Remember the original reply port
			}
			goto out;
		}
		_dispatch_mach_reply_kevent_register(dm, reply, dmsg->do_ctxt);
	}
	if (slowpath(dmsg == dr->dm_checkin) && dm->dm_dkev) {
		_dispatch_mach_kevent_unregister(dm);
	}
	_dispatch_mach_msg_set_reason(dmsg, kr, 0);
	_dispatch_mach_push(dm, dmsg);
	dmsg = NULL;
	if (slowpath(kr) && reply) {
		// Send failed, so reply was never connected <rdar://problem/14309159>
		_dispatch_mach_msg_disconnected(dm, reply, MACH_PORT_NULL);
	}
out:
	return (dispatch_object_t)dmsg;
}

static void
_dispatch_mach_send_push(dispatch_mach_t dm, dispatch_object_t dou)
{
	dispatch_mach_send_refs_t dr = dm->dm_refs;
	struct dispatch_object_s *prev, *dc = dou._do;
	dc->do_next = NULL;

	prev = dispatch_atomic_xchg2o(dr, dm_tail, dc, release);
	if (fastpath(prev)) {
		prev->do_next = dc;
		return;
	}
	dr->dm_head = dc;
	_dispatch_wakeup(dm);
}

DISPATCH_NOINLINE
static void
_dispatch_mach_send_drain(dispatch_mach_t dm)
{
	dispatch_mach_send_refs_t dr = dm->dm_refs;
	struct dispatch_object_s *dc = NULL, *next_dc = NULL;
	while (dr->dm_tail) {
		while (!(dc = fastpath(dr->dm_head))) {
			dispatch_hardware_pause();
		}
		do {
			next_dc = fastpath(dc->do_next);
			dr->dm_head = next_dc;
			if (!next_dc && !dispatch_atomic_cmpxchg2o(dr, dm_tail, dc, NULL,
					relaxed)) {
				// Enqueue is TIGHTLY controlled, we won't wait long.
				while (!(next_dc = fastpath(dc->do_next))) {
					dispatch_hardware_pause();
				}
				dr->dm_head = next_dc;
			}
			if (!DISPATCH_OBJ_IS_VTABLE(dc)) {
				if ((long)dc->do_vtable & DISPATCH_OBJ_BARRIER_BIT) {
					// send barrier
					// leave send queue locked until barrier has completed
					return _dispatch_mach_push(dm, dc);
				}
#if DISPATCH_MACH_SEND_SYNC
				if (slowpath((long)dc->do_vtable & DISPATCH_OBJ_SYNC_SLOW_BIT)){
					_dispatch_thread_semaphore_signal(
							(_dispatch_thread_semaphore_t)dc->do_ctxt);
					continue;
				}
#endif // DISPATCH_MACH_SEND_SYNC
				if (slowpath(!_dispatch_mach_reconnect_invoke(dm, dc))) {
					goto out;
				}
				continue;
			}
			if (slowpath(dr->dm_disconnect_cnt) ||
					slowpath(dm->ds_atomic_flags & DSF_CANCELED)) {
				_dispatch_mach_msg_not_sent(dm, dc);
				continue;
			}
			if (slowpath(dc = _dispatch_mach_msg_send(dm, dc)._do)) {
				goto out;
			}
		} while ((dc = next_dc));
	}
out:
	// if this is not a complete drain, we must undo some things
	if (slowpath(dc)) {
		if (!next_dc &&
				!dispatch_atomic_cmpxchg2o(dr, dm_tail, NULL, dc, relaxed)) {
			// wait for enqueue slow path to finish
			while (!(next_dc = fastpath(dr->dm_head))) {
				dispatch_hardware_pause();
			}
			dc->do_next = next_dc;
		}
		dr->dm_head = dc;
	}
	(void)dispatch_atomic_dec2o(dr, dm_sending, release);
	_dispatch_wakeup(dm);
}

static inline void
_dispatch_mach_send(dispatch_mach_t dm)
{
	dispatch_mach_send_refs_t dr = dm->dm_refs;
	if (!fastpath(dr->dm_tail) || !fastpath(dispatch_atomic_cmpxchg2o(dr,
			dm_sending, 0, 1, acquire))) {
		return;
	}
	_dispatch_object_debug(dm, "%s", __func__);
	_dispatch_mach_send_drain(dm);
}

DISPATCH_NOINLINE
static void
_dispatch_mach_merge_kevent(dispatch_mach_t dm, const struct kevent64_s *ke)
{
	if (!(ke->fflags & dm->ds_pending_data_mask)) {
		return;
	}
	_dispatch_mach_send(dm);
}

DISPATCH_NOINLINE
void
dispatch_mach_send(dispatch_mach_t dm, dispatch_mach_msg_t dmsg,
		mach_msg_option_t options)
{
	dispatch_mach_send_refs_t dr = dm->dm_refs;
	if (slowpath(dmsg->do_next != DISPATCH_OBJECT_LISTLESS)) {
		DISPATCH_CLIENT_CRASH("Message already enqueued");
	}
	dispatch_retain(dmsg);
	dispatch_assert_zero(options & DISPATCH_MACH_OPTIONS_MASK);
	_dispatch_mach_msg_set_options(dmsg, options & ~DISPATCH_MACH_OPTIONS_MASK);
	if (slowpath(dr->dm_tail) || slowpath(dr->dm_disconnect_cnt) ||
			slowpath(dm->ds_atomic_flags & DSF_CANCELED) ||
			slowpath(!dispatch_atomic_cmpxchg2o(dr, dm_sending, 0, 1,
					acquire))) {
		return _dispatch_mach_send_push(dm, dmsg);
	}
	if (slowpath(dmsg = _dispatch_mach_msg_send(dm, dmsg)._dmsg)) {
		(void)dispatch_atomic_dec2o(dr, dm_sending, release);
		return _dispatch_mach_send_push(dm, dmsg);
	}
	if (slowpath(dr->dm_tail)) {
		return _dispatch_mach_send_drain(dm);
	}
	(void)dispatch_atomic_dec2o(dr, dm_sending, release);
	_dispatch_wakeup(dm);
}

static void
_dispatch_mach_disconnect(dispatch_mach_t dm)
{
	dispatch_mach_send_refs_t dr = dm->dm_refs;
	if (dm->dm_dkev) {
		_dispatch_mach_kevent_unregister(dm);
	}
	if (MACH_PORT_VALID(dr->dm_send)) {
		_dispatch_mach_msg_disconnected(dm, MACH_PORT_NULL, dr->dm_send);
	}
	dr->dm_send = MACH_PORT_NULL;
	if (dr->dm_checkin) {
		_dispatch_mach_msg_not_sent(dm, dr->dm_checkin);
		dr->dm_checkin = NULL;
	}
	if (!TAILQ_EMPTY(&dm->dm_refs->dm_replies)) {
		dispatch_mach_reply_refs_t dmr, tmp;
		TAILQ_FOREACH_SAFE(dmr, &dm->dm_refs->dm_replies, dm_list, tmp){
			_dispatch_mach_reply_kevent_unregister(dm, dmr, true);
		}
	}
}

DISPATCH_NOINLINE
static bool
_dispatch_mach_cancel(dispatch_mach_t dm)
{
	dispatch_mach_send_refs_t dr = dm->dm_refs;
	if (!fastpath(dispatch_atomic_cmpxchg2o(dr, dm_sending, 0, 1, acquire))) {
		return false;
	}
	_dispatch_object_debug(dm, "%s", __func__);
	_dispatch_mach_disconnect(dm);
	if (dm->ds_dkev) {
		mach_port_t local_port = (mach_port_t)dm->ds_dkev->dk_kevent.ident;
		_dispatch_source_kevent_unregister((dispatch_source_t)dm);
		_dispatch_mach_msg_disconnected(dm, local_port, MACH_PORT_NULL);
	}
	(void)dispatch_atomic_dec2o(dr, dm_sending, release);
	return true;
}

DISPATCH_NOINLINE
static bool
_dispatch_mach_reconnect_invoke(dispatch_mach_t dm, dispatch_object_t dou)
{
	if (dm->dm_dkev || !TAILQ_EMPTY(&dm->dm_refs->dm_replies)) {
		if (slowpath(_dispatch_queue_get_current() != &_dispatch_mgr_q)) {
			// send/reply kevents must be uninstalled on the manager queue
			return false;
		}
	}
	_dispatch_mach_disconnect(dm);
	dispatch_mach_send_refs_t dr = dm->dm_refs;
	dr->dm_checkin = dou._dc->dc_data;
	dr->dm_send = (mach_port_t)dou._dc->dc_other;
	_dispatch_continuation_free(dou._dc);
	(void)dispatch_atomic_dec2o(dr, dm_disconnect_cnt, relaxed);
	_dispatch_object_debug(dm, "%s", __func__);
	return true;
}

DISPATCH_NOINLINE
void
dispatch_mach_reconnect(dispatch_mach_t dm, mach_port_t send,
		dispatch_mach_msg_t checkin)
{
	dispatch_mach_send_refs_t dr = dm->dm_refs;
	(void)dispatch_atomic_inc2o(dr, dm_disconnect_cnt, relaxed);
	if (MACH_PORT_VALID(send) && checkin) {
		dispatch_retain(checkin);
		dr->dm_checkin_port = _dispatch_mach_msg_get_remote_port(checkin);
	} else {
		checkin = NULL;
		dr->dm_checkin_port = MACH_PORT_NULL;
	}
	dispatch_continuation_t dc = _dispatch_continuation_alloc();
	dc->do_vtable = (void *)(DISPATCH_OBJ_ASYNC_BIT);
	dc->dc_func = (void*)_dispatch_mach_reconnect_invoke;
	dc->dc_ctxt = dc;
	dc->dc_data = checkin;
	dc->dc_other = (void*)(uintptr_t)send;
	return _dispatch_mach_send_push(dm, dc);
}

#if DISPATCH_MACH_SEND_SYNC
DISPATCH_NOINLINE
static void
_dispatch_mach_send_sync_slow(dispatch_mach_t dm)
{
	_dispatch_thread_semaphore_t sema = _dispatch_get_thread_semaphore();
	struct dispatch_object_s dc = {
		.do_vtable = (void *)(DISPATCH_OBJ_SYNC_SLOW_BIT),
		.do_ctxt = (void*)sema,
	};
	_dispatch_mach_send_push(dm, &dc);
	_dispatch_thread_semaphore_wait(sema);
	_dispatch_put_thread_semaphore(sema);
}
#endif // DISPATCH_MACH_SEND_SYNC

DISPATCH_NOINLINE
mach_port_t
dispatch_mach_get_checkin_port(dispatch_mach_t dm)
{
	dispatch_mach_send_refs_t dr = dm->dm_refs;
	if (slowpath(dm->ds_atomic_flags & DSF_CANCELED)) {
		return MACH_PORT_DEAD;
	}
	return dr->dm_checkin_port;
}

DISPATCH_NOINLINE
static void
_dispatch_mach_connect_invoke(dispatch_mach_t dm)
{
	dispatch_mach_refs_t dr = dm->ds_refs;
	_dispatch_client_callout4(dr->dm_handler_ctxt,
			DISPATCH_MACH_CONNECTED, NULL, 0, dr->dm_handler_func);
	dm->dm_connect_handler_called = 1;
}

DISPATCH_NOINLINE
void
_dispatch_mach_msg_invoke(dispatch_mach_msg_t dmsg)
{
	dispatch_mach_t dm = (dispatch_mach_t)_dispatch_queue_get_current();
	dispatch_mach_refs_t dr = dm->ds_refs;
	mach_error_t err;
	unsigned long reason = _dispatch_mach_msg_get_reason(dmsg, &err);

	dmsg->do_next = DISPATCH_OBJECT_LISTLESS;
	_dispatch_thread_setspecific(dispatch_queue_key, dm->do_targetq);
	if (slowpath(!dm->dm_connect_handler_called)) {
		_dispatch_mach_connect_invoke(dm);
	}
	_dispatch_client_callout4(dr->dm_handler_ctxt, reason, dmsg, err,
			dr->dm_handler_func);
	_dispatch_thread_setspecific(dispatch_queue_key, (dispatch_queue_t)dm);
	_dispatch_introspection_queue_item_complete(dmsg);
	dispatch_release(dmsg);
}

DISPATCH_NOINLINE
void
_dispatch_mach_barrier_invoke(void *ctxt)
{
	dispatch_mach_t dm = (dispatch_mach_t)_dispatch_queue_get_current();
	dispatch_mach_refs_t dr = dm->ds_refs;
	struct dispatch_continuation_s *dc = ctxt;
	void *context = dc->dc_data;
	dispatch_function_t barrier = dc->dc_other;
	bool send_barrier = ((long)dc->do_vtable & DISPATCH_OBJ_BARRIER_BIT);

	_dispatch_thread_setspecific(dispatch_queue_key, dm->do_targetq);
	if (slowpath(!dm->dm_connect_handler_called)) {
		_dispatch_mach_connect_invoke(dm);
	}
	_dispatch_client_callout(context, barrier);
	_dispatch_client_callout4(dr->dm_handler_ctxt,
			DISPATCH_MACH_BARRIER_COMPLETED, NULL, 0, dr->dm_handler_func);
	_dispatch_thread_setspecific(dispatch_queue_key, (dispatch_queue_t)dm);
	if (send_barrier) {
		(void)dispatch_atomic_dec2o(dm->dm_refs, dm_sending, release);
	}
}

DISPATCH_NOINLINE
void
dispatch_mach_send_barrier_f(dispatch_mach_t dm, void *context,
		dispatch_function_t barrier)
{
	dispatch_continuation_t dc = _dispatch_continuation_alloc();
	dc->do_vtable = (void *)(DISPATCH_OBJ_ASYNC_BIT | DISPATCH_OBJ_BARRIER_BIT);
	dc->dc_func = _dispatch_mach_barrier_invoke;
	dc->dc_ctxt = dc;
	dc->dc_data = context;
	dc->dc_other = barrier;

	dispatch_mach_send_refs_t dr = dm->dm_refs;
	if (slowpath(dr->dm_tail) || slowpath(!dispatch_atomic_cmpxchg2o(dr,
			dm_sending, 0, 1, acquire))) {
		return _dispatch_mach_send_push(dm, dc);
	}
	// leave send queue locked until barrier has completed
	return _dispatch_mach_push(dm, dc);
}

DISPATCH_NOINLINE
void
dispatch_mach_receive_barrier_f(dispatch_mach_t dm, void *context,
		dispatch_function_t barrier)
{
	dispatch_continuation_t dc = _dispatch_continuation_alloc();
	dc->do_vtable = (void *)(DISPATCH_OBJ_ASYNC_BIT);
	dc->dc_func = _dispatch_mach_barrier_invoke;
	dc->dc_ctxt = dc;
	dc->dc_data = context;
	dc->dc_other = barrier;
	return _dispatch_mach_push(dm, dc);
}

DISPATCH_NOINLINE
void
dispatch_mach_send_barrier(dispatch_mach_t dm, dispatch_block_t barrier)
{
	dispatch_mach_send_barrier_f(dm, _dispatch_Block_copy(barrier),
			_dispatch_call_block_and_release);
}

DISPATCH_NOINLINE
void
dispatch_mach_receive_barrier(dispatch_mach_t dm, dispatch_block_t barrier)
{
	dispatch_mach_receive_barrier_f(dm, _dispatch_Block_copy(barrier),
			_dispatch_call_block_and_release);
}

DISPATCH_NOINLINE
static void
_dispatch_mach_cancel_invoke(dispatch_mach_t dm)
{
	dispatch_mach_refs_t dr = dm->ds_refs;
	if (slowpath(!dm->dm_connect_handler_called)) {
		_dispatch_mach_connect_invoke(dm);
	}
	_dispatch_client_callout4(dr->dm_handler_ctxt,
			DISPATCH_MACH_CANCELED, NULL, 0, dr->dm_handler_func);
	dm->dm_cancel_handler_called = 1;
	_dispatch_release(dm); // the retain is done at creation time
}

DISPATCH_NOINLINE
void
dispatch_mach_cancel(dispatch_mach_t dm)
{
	dispatch_source_cancel((dispatch_source_t)dm);
}

DISPATCH_ALWAYS_INLINE
static inline dispatch_queue_t
_dispatch_mach_invoke2(dispatch_object_t dou,
		_dispatch_thread_semaphore_t *sema_ptr DISPATCH_UNUSED)
{
	dispatch_mach_t dm = dou._dm;

	// This function performs all mach channel actions. Each action is
	// responsible for verifying that it takes place on the appropriate queue.
	// If the current queue is not the correct queue for this action, the
	// correct queue will be returned and the invoke will be re-driven on that
	// queue.

	// The order of tests here in invoke and in probe should be consistent.

	dispatch_queue_t dq = _dispatch_queue_get_current();
	dispatch_mach_send_refs_t dr = dm->dm_refs;

	if (slowpath(!dm->ds_is_installed)) {
		// The channel needs to be installed on the manager queue.
		if (dq != &_dispatch_mgr_q) {
			return &_dispatch_mgr_q;
		}
		if (dm->ds_dkev) {
			_dispatch_source_kevent_register((dispatch_source_t)dm);
		}
		dm->ds_is_installed = true;
		_dispatch_mach_send(dm);
		// Apply initial target queue change
		_dispatch_queue_drain(dou);
		if (dm->dq_items_tail) {
			return dm->do_targetq;
		}
	} else if (dm->dq_items_tail) {
		// The channel has pending messages to deliver to the target queue.
		if (dq != dm->do_targetq) {
			return dm->do_targetq;
		}
		dispatch_queue_t tq = dm->do_targetq;
		if (slowpath(_dispatch_queue_drain(dou))) {
			DISPATCH_CLIENT_CRASH("Sync onto mach channel");
		}
		if (slowpath(tq != dm->do_targetq)) {
			// An item on the channel changed the target queue
			return dm->do_targetq;
		}
	} else if (dr->dm_tail) {
		if (slowpath(dr->dm_needs_mgr) || (slowpath(dr->dm_disconnect_cnt) &&
				(dm->dm_dkev || !TAILQ_EMPTY(&dm->dm_refs->dm_replies)))) {
			// Send/reply kevents need to be installed or uninstalled
			if (dq != &_dispatch_mgr_q) {
				return &_dispatch_mgr_q;
			}
		}
		if (!(dm->dm_dkev && DISPATCH_MACH_KEVENT_ARMED(dm->dm_dkev)) ||
				(dm->ds_atomic_flags & DSF_CANCELED) || dr->dm_disconnect_cnt) {
			// The channel has pending messages to send.
			_dispatch_mach_send(dm);
		}
	} else if (dm->ds_atomic_flags & DSF_CANCELED){
		// The channel has been cancelled and needs to be uninstalled from the
		// manager queue. After uninstallation, the cancellation handler needs
		// to be delivered to the target queue.
		if (dm->ds_dkev || dm->dm_dkev || dr->dm_send ||
				!TAILQ_EMPTY(&dm->dm_refs->dm_replies)) {
			if (dq != &_dispatch_mgr_q) {
				return &_dispatch_mgr_q;
			}
			if (!_dispatch_mach_cancel(dm)) {
				return NULL;
			}
		}
		if (!dm->dm_cancel_handler_called) {
			if (dq != dm->do_targetq) {
				return dm->do_targetq;
			}
			_dispatch_mach_cancel_invoke(dm);
		}
	}
	return NULL;
}

DISPATCH_NOINLINE
void
_dispatch_mach_invoke(dispatch_mach_t dm)
{
	_dispatch_queue_class_invoke(dm, _dispatch_mach_invoke2);
}

unsigned long
_dispatch_mach_probe(dispatch_mach_t dm)
{
	// This function determines whether the mach channel needs to be invoked.
	// The order of tests here in probe and in invoke should be consistent.

	dispatch_mach_send_refs_t dr = dm->dm_refs;

	if (slowpath(!dm->ds_is_installed)) {
		// The channel needs to be installed on the manager queue.
		return true;
	} else if (dm->dq_items_tail) {
		// The source has pending messages to deliver to the target queue.
		return true;
	} else if (dr->dm_tail &&
			(!(dm->dm_dkev && DISPATCH_MACH_KEVENT_ARMED(dm->dm_dkev)) ||
			(dm->ds_atomic_flags & DSF_CANCELED) || dr->dm_disconnect_cnt)) {
		// The channel has pending messages to send.
		return true;
	} else if (dm->ds_atomic_flags & DSF_CANCELED) {
		if (dm->ds_dkev || dm->dm_dkev || dr->dm_send ||
				!TAILQ_EMPTY(&dm->dm_refs->dm_replies) ||
				!dm->dm_cancel_handler_called) {
			// The channel needs to be uninstalled from the manager queue, or
			// the cancellation handler needs to be delivered to the target
			// queue.
			return true;
		}
	}
	// Nothing to do.
	return false;
}

#pragma mark -
#pragma mark dispatch_mach_msg_t

dispatch_mach_msg_t
dispatch_mach_msg_create(mach_msg_header_t *msg, size_t size,
		dispatch_mach_msg_destructor_t destructor, mach_msg_header_t **msg_ptr)
{
	if (slowpath(size < sizeof(mach_msg_header_t)) ||
			slowpath(destructor && !msg)) {
		DISPATCH_CLIENT_CRASH("Empty message");
	}
	dispatch_mach_msg_t dmsg = _dispatch_alloc(DISPATCH_VTABLE(mach_msg),
			sizeof(struct dispatch_mach_msg_s) +
			(destructor ? 0 : size - sizeof(dmsg->msg)));
	if (destructor) {
		dmsg->msg = msg;
	} else if (msg) {
		memcpy(dmsg->buf, msg, size);
	}
	dmsg->do_next = DISPATCH_OBJECT_LISTLESS;
	dmsg->do_targetq = _dispatch_get_root_queue(0, false);
	dmsg->destructor = destructor;
	dmsg->size = size;
	if (msg_ptr) {
		*msg_ptr = _dispatch_mach_msg_get_msg(dmsg);
	}
	return dmsg;
}

void
_dispatch_mach_msg_dispose(dispatch_mach_msg_t dmsg)
{
	switch (dmsg->destructor) {
	case DISPATCH_MACH_MSG_DESTRUCTOR_DEFAULT:
		break;
	case DISPATCH_MACH_MSG_DESTRUCTOR_FREE:
		free(dmsg->msg);
		break;
	case DISPATCH_MACH_MSG_DESTRUCTOR_VM_DEALLOCATE: {
		mach_vm_size_t vm_size = dmsg->size;
		mach_vm_address_t vm_addr = (uintptr_t)dmsg->msg;
		(void)dispatch_assume_zero(mach_vm_deallocate(mach_task_self(),
				vm_addr, vm_size));
		break;
	}}
}

static inline mach_msg_header_t*
_dispatch_mach_msg_get_msg(dispatch_mach_msg_t dmsg)
{
	return dmsg->destructor ? dmsg->msg : (mach_msg_header_t*)dmsg->buf;
}

mach_msg_header_t*
dispatch_mach_msg_get_msg(dispatch_mach_msg_t dmsg, size_t *size_ptr)
{
	if (size_ptr) {
		*size_ptr = dmsg->size;
	}
	return _dispatch_mach_msg_get_msg(dmsg);
}

size_t
_dispatch_mach_msg_debug(dispatch_mach_msg_t dmsg, char* buf, size_t bufsiz)
{
	size_t offset = 0;
	offset += dsnprintf(&buf[offset], bufsiz - offset, "%s[%p] = { ",
			dx_kind(dmsg), dmsg);
	offset += dsnprintf(&buf[offset], bufsiz - offset, "xrefcnt = 0x%x, "
			"refcnt = 0x%x, ", dmsg->do_xref_cnt + 1, dmsg->do_ref_cnt + 1);
	offset += dsnprintf(&buf[offset], bufsiz - offset, "opts/err = 0x%x, "
			"msgh[%p] = { ", dmsg->do_suspend_cnt, dmsg->buf);
	mach_msg_header_t *hdr = _dispatch_mach_msg_get_msg(dmsg);
	if (hdr->msgh_id) {
		offset += dsnprintf(&buf[offset], bufsiz - offset, "id 0x%x, ",
				hdr->msgh_id);
	}
	if (hdr->msgh_size) {
		offset += dsnprintf(&buf[offset], bufsiz - offset, "size %u, ",
				hdr->msgh_size);
	}
	if (hdr->msgh_bits) {
		offset += dsnprintf(&buf[offset], bufsiz - offset, "bits <l %u, r %u",
				MACH_MSGH_BITS_LOCAL(hdr->msgh_bits),
				MACH_MSGH_BITS_REMOTE(hdr->msgh_bits));
		if (MACH_MSGH_BITS_OTHER(hdr->msgh_bits)) {
			offset += dsnprintf(&buf[offset], bufsiz - offset, ", o 0x%x",
					MACH_MSGH_BITS_OTHER(hdr->msgh_bits));
		}
		offset += dsnprintf(&buf[offset], bufsiz - offset, ">, ");
	}
	if (hdr->msgh_local_port && hdr->msgh_remote_port) {
		offset += dsnprintf(&buf[offset], bufsiz - offset, "local 0x%x, "
				"remote 0x%x", hdr->msgh_local_port, hdr->msgh_remote_port);
	} else if (hdr->msgh_local_port) {
		offset += dsnprintf(&buf[offset], bufsiz - offset, "local 0x%x",
				hdr->msgh_local_port);
	} else if (hdr->msgh_remote_port) {
		offset += dsnprintf(&buf[offset], bufsiz - offset, "remote 0x%x",
				hdr->msgh_remote_port);
	} else {
		offset += dsnprintf(&buf[offset], bufsiz - offset, "no ports");
	}
	offset += dsnprintf(&buf[offset], bufsiz - offset, " } }");
	return offset;
}

#pragma mark -
#pragma mark dispatch_mig_server

mach_msg_return_t
dispatch_mig_server(dispatch_source_t ds, size_t maxmsgsz,
		dispatch_mig_callback_t callback)
{
	mach_msg_options_t options = MACH_RCV_MSG | MACH_RCV_TIMEOUT
		| MACH_RCV_TRAILER_ELEMENTS(MACH_RCV_TRAILER_CTX)
		| MACH_RCV_TRAILER_TYPE(MACH_MSG_TRAILER_FORMAT_0);
	mach_msg_options_t tmp_options;
	mig_reply_error_t *bufTemp, *bufRequest, *bufReply;
	mach_msg_return_t kr = 0;
	uint64_t assertion_token = 0;
	unsigned int cnt = 1000; // do not stall out serial queues
	boolean_t demux_success;
	bool received = false;
	size_t rcv_size = maxmsgsz + MAX_TRAILER_SIZE;

	// XXX FIXME -- allocate these elsewhere
	bufRequest = alloca(rcv_size);
	bufReply = alloca(rcv_size);
	bufReply->Head.msgh_size = 0;
	bufRequest->RetCode = 0;

#if DISPATCH_DEBUG
	options |= MACH_RCV_LARGE; // rdar://problem/8422992
#endif
	tmp_options = options;
	// XXX FIXME -- change this to not starve out the target queue
	for (;;) {
		if (DISPATCH_OBJECT_SUSPENDED(ds) || (--cnt == 0)) {
			options &= ~MACH_RCV_MSG;
			tmp_options &= ~MACH_RCV_MSG;

			if (!(tmp_options & MACH_SEND_MSG)) {
				goto out;
			}
		}
		kr = mach_msg(&bufReply->Head, tmp_options, bufReply->Head.msgh_size,
				(mach_msg_size_t)rcv_size, (mach_port_t)ds->ds_ident_hack, 0,0);

		tmp_options = options;

		if (slowpath(kr)) {
			switch (kr) {
			case MACH_SEND_INVALID_DEST:
			case MACH_SEND_TIMED_OUT:
				if (bufReply->Head.msgh_bits & MACH_MSGH_BITS_COMPLEX) {
					mach_msg_destroy(&bufReply->Head);
				}
				break;
			case MACH_RCV_TIMED_OUT:
				// Don't return an error if a message was sent this time or
				// a message was successfully received previously
				// rdar://problems/7363620&7791738
				if(bufReply->Head.msgh_remote_port || received) {
					kr = MACH_MSG_SUCCESS;
				}
				break;
			case MACH_RCV_INVALID_NAME:
				break;
#if DISPATCH_DEBUG
			case MACH_RCV_TOO_LARGE:
				// receive messages that are too large and log their id and size
				// rdar://problem/8422992
				tmp_options &= ~MACH_RCV_LARGE;
				size_t large_size = bufReply->Head.msgh_size + MAX_TRAILER_SIZE;
				void *large_buf = malloc(large_size);
				if (large_buf) {
					rcv_size = large_size;
					bufReply = large_buf;
				}
				if (!mach_msg(&bufReply->Head, tmp_options, 0,
						(mach_msg_size_t)rcv_size,
						(mach_port_t)ds->ds_ident_hack, 0, 0)) {
					_dispatch_log("BUG in libdispatch client: "
							"dispatch_mig_server received message larger than "
							"requested size %zd: id = 0x%x, size = %d",
							maxmsgsz, bufReply->Head.msgh_id,
							bufReply->Head.msgh_size);
				}
				if (large_buf) {
					free(large_buf);
				}
				// fall through
#endif
			default:
				_dispatch_bug_mach_client(
						"dispatch_mig_server: mach_msg() failed", kr);
				break;
			}
			goto out;
		}

		if (!(tmp_options & MACH_RCV_MSG)) {
			goto out;
		}

		if (assertion_token) {
#if DISPATCH_USE_IMPORTANCE_ASSERTION
			int r = proc_importance_assertion_complete(assertion_token);
			(void)dispatch_assume_zero(r);
#endif
			assertion_token = 0;
		}
		received = true;

		bufTemp = bufRequest;
		bufRequest = bufReply;
		bufReply = bufTemp;

#if DISPATCH_USE_IMPORTANCE_ASSERTION
		int r = proc_importance_assertion_begin_with_msg(&bufRequest->Head,
				NULL, &assertion_token);
		if (r && slowpath(r != EIO)) {
			(void)dispatch_assume_zero(r);
		}
#endif

		demux_success = callback(&bufRequest->Head, &bufReply->Head);

		if (!demux_success) {
			// destroy the request - but not the reply port
			bufRequest->Head.msgh_remote_port = 0;
			mach_msg_destroy(&bufRequest->Head);
		} else if (!(bufReply->Head.msgh_bits & MACH_MSGH_BITS_COMPLEX)) {
			// if MACH_MSGH_BITS_COMPLEX is _not_ set, then bufReply->RetCode
			// is present
			if (slowpath(bufReply->RetCode)) {
				if (bufReply->RetCode == MIG_NO_REPLY) {
					continue;
				}

				// destroy the request - but not the reply port
				bufRequest->Head.msgh_remote_port = 0;
				mach_msg_destroy(&bufRequest->Head);
			}
		}

		if (bufReply->Head.msgh_remote_port) {
			tmp_options |= MACH_SEND_MSG;
			if (MACH_MSGH_BITS_REMOTE(bufReply->Head.msgh_bits) !=
					MACH_MSG_TYPE_MOVE_SEND_ONCE) {
				tmp_options |= MACH_SEND_TIMEOUT;
			}
		}
	}

out:
	if (assertion_token) {
#if DISPATCH_USE_IMPORTANCE_ASSERTION
		int r = proc_importance_assertion_complete(assertion_token);
		(void)dispatch_assume_zero(r);
#endif
	}

	return kr;
}

#endif /* HAVE_MACH */

#pragma mark -
#pragma mark dispatch_source_debug

DISPATCH_NOINLINE
static const char *
_evfiltstr(short filt)
{
	switch (filt) {
#define _evfilt2(f) case (f): return #f
	_evfilt2(EVFILT_READ);
	_evfilt2(EVFILT_WRITE);
	_evfilt2(EVFILT_AIO);
	_evfilt2(EVFILT_VNODE);
	_evfilt2(EVFILT_PROC);
	_evfilt2(EVFILT_SIGNAL);
	_evfilt2(EVFILT_TIMER);
#ifdef EVFILT_VM
	_evfilt2(EVFILT_VM);
#endif
#ifdef EVFILT_MEMORYSTATUS
	_evfilt2(EVFILT_MEMORYSTATUS);
#endif
#if HAVE_MACH
	_evfilt2(EVFILT_MACHPORT);
	_evfilt2(DISPATCH_EVFILT_MACH_NOTIFICATION);
#endif
	_evfilt2(EVFILT_FS);
	_evfilt2(EVFILT_USER);

	_evfilt2(DISPATCH_EVFILT_TIMER);
	_evfilt2(DISPATCH_EVFILT_CUSTOM_ADD);
	_evfilt2(DISPATCH_EVFILT_CUSTOM_OR);
	default:
		return "EVFILT_missing";
	}
}

static size_t
_dispatch_source_debug_attr(dispatch_source_t ds, char* buf, size_t bufsiz)
{
	dispatch_queue_t target = ds->do_targetq;
	return dsnprintf(buf, bufsiz, "target = %s[%p], ident = 0x%lx, "
			"pending_data = 0x%lx, pending_data_mask = 0x%lx, ",
			target && target->dq_label ? target->dq_label : "", target,
			ds->ds_ident_hack, ds->ds_pending_data, ds->ds_pending_data_mask);
}

static size_t
_dispatch_timer_debug_attr(dispatch_source_t ds, char* buf, size_t bufsiz)
{
	dispatch_source_refs_t dr = ds->ds_refs;
<<<<<<< HEAD
	return snprintf(buf, bufsiz, "timer = { target = 0x%"PRIu64", "
			"last_fire = 0x%"PRIu64", interval = 0x%"PRIu64", flags = 0x%"PRIu64" }, ",
			ds_timer(dr).target, ds_timer(dr).last_fire, ds_timer(dr).interval,
			ds_timer(dr).flags);
=======
	return dsnprintf(buf, bufsiz, "timer = { target = 0x%llx, deadline = 0x%llx,"
			" last_fire = 0x%llx, interval = 0x%llx, flags = 0x%lx }, ",
			ds_timer(dr).target, ds_timer(dr).deadline, ds_timer(dr).last_fire,
			ds_timer(dr).interval, ds_timer(dr).flags);
>>>>>>> 19550244
}

size_t
_dispatch_source_debug(dispatch_source_t ds, char* buf, size_t bufsiz)
{
	size_t offset = 0;
	offset += dsnprintf(&buf[offset], bufsiz - offset, "%s[%p] = { ",
			dx_kind(ds), ds);
	offset += _dispatch_object_debug_attr(ds, &buf[offset], bufsiz - offset);
	offset += _dispatch_source_debug_attr(ds, &buf[offset], bufsiz - offset);
	if (ds->ds_is_timer) {
		offset += _dispatch_timer_debug_attr(ds, &buf[offset], bufsiz - offset);
	}
	offset += dsnprintf(&buf[offset], bufsiz - offset, "filter = %s }",
			ds->ds_dkev ? _evfiltstr(ds->ds_dkev->dk_kevent.filter) : "????");
	return offset;
}

static size_t
_dispatch_mach_debug_attr(dispatch_mach_t dm, char* buf, size_t bufsiz)
{
	dispatch_queue_t target = dm->do_targetq;
	return dsnprintf(buf, bufsiz, "target = %s[%p], receive = 0x%x, "
			"send = 0x%x, send-possible = 0x%x%s, checkin = 0x%x%s, "
			"sending = %d, disconnected = %d, canceled = %d ",
			target && target->dq_label ? target->dq_label : "", target,
			dm->ds_dkev ?(mach_port_t)dm->ds_dkev->dk_kevent.ident:0,
			dm->dm_refs->dm_send,
			dm->dm_dkev ?(mach_port_t)dm->dm_dkev->dk_kevent.ident:0,
			dm->dm_dkev && DISPATCH_MACH_KEVENT_ARMED(dm->dm_dkev) ?
			" (armed)" : "", dm->dm_refs->dm_checkin_port,
			dm->dm_refs->dm_checkin ? " (pending)" : "",
			dm->dm_refs->dm_sending, dm->dm_refs->dm_disconnect_cnt,
			(bool)(dm->ds_atomic_flags & DSF_CANCELED));
}
size_t
_dispatch_mach_debug(dispatch_mach_t dm, char* buf, size_t bufsiz)
{
	size_t offset = 0;
	offset += dsnprintf(&buf[offset], bufsiz - offset, "%s[%p] = { ",
			dm->dq_label ? dm->dq_label : dx_kind(dm), dm);
	offset += _dispatch_object_debug_attr(dm, &buf[offset], bufsiz - offset);
	offset += _dispatch_mach_debug_attr(dm, &buf[offset], bufsiz - offset);
	offset += dsnprintf(&buf[offset], bufsiz - offset, "}");
	return offset;
}

#if DISPATCH_DEBUG
static void
_dispatch_kevent_debug(struct kevent64_s* kev, const char* str)
{
	_dispatch_log("kevent[%p] = { ident = 0x%llx, filter = %s, flags = 0x%x, "
			"fflags = 0x%x, data = 0x%llx, udata = 0x%llx, ext[0] = 0x%llx, "
			"ext[1] = 0x%llx }: %s", kev, kev->ident, _evfiltstr(kev->filter),
			kev->flags, kev->fflags, kev->data, kev->udata, kev->ext[0],
			kev->ext[1], str);
}

static void
_dispatch_kevent_debugger2(void *context)
{
	struct sockaddr sa;
	socklen_t sa_len = sizeof(sa);
	int c, fd = (int)(long)context;
	unsigned int i;
	dispatch_kevent_t dk;
	dispatch_source_t ds;
	dispatch_source_refs_t dr;
	FILE *debug_stream;

	c = accept(fd, &sa, &sa_len);
	if (c == -1) {
		if (errno != EAGAIN) {
			(void)dispatch_assume_zero(errno);
		}
		return;
	}
#if 0
	int r = fcntl(c, F_SETFL, 0); // disable non-blocking IO
	if (r == -1) {
		(void)dispatch_assume_zero(errno);
	}
#endif
	debug_stream = fdopen(c, "a");
	if (!dispatch_assume(debug_stream)) {
		close(c);
		return;
	}

	fprintf(debug_stream, "HTTP/1.0 200 OK\r\n");
	fprintf(debug_stream, "Content-type: text/html\r\n");
	fprintf(debug_stream, "Pragma: nocache\r\n");
	fprintf(debug_stream, "\r\n");
	fprintf(debug_stream, "<html>\n");
	fprintf(debug_stream, "<head><title>PID %u</title></head>\n", getpid());
	fprintf(debug_stream, "<body>\n<ul>\n");

	//fprintf(debug_stream, "<tr><td>DK</td><td>DK</td><td>DK</td><td>DK</td>"
	//		"<td>DK</td><td>DK</td><td>DK</td></tr>\n");

	for (i = 0; i < DSL_HASH_SIZE; i++) {
		if (TAILQ_EMPTY(&_dispatch_sources[i])) {
			continue;
		}
		TAILQ_FOREACH(dk, &_dispatch_sources[i], dk_list) {
			fprintf(debug_stream, "\t<br><li>DK %p ident %lu filter %s flags "
					"0x%hx fflags 0x%x data 0x%lx udata %p\n",
					dk, (unsigned long)dk->dk_kevent.ident,
					_evfiltstr(dk->dk_kevent.filter), dk->dk_kevent.flags,
					dk->dk_kevent.fflags, (unsigned long)dk->dk_kevent.data,
					(void*)dk->dk_kevent.udata);
			fprintf(debug_stream, "\t\t<ul>\n");
			TAILQ_FOREACH(dr, &dk->dk_sources, dr_list) {
				ds = _dispatch_source_from_refs(dr);
				fprintf(debug_stream, "\t\t\t<li>DS %p refcnt 0x%x suspend "
						"0x%x data 0x%lx mask 0x%lx flags 0x%x</li>\n",
						ds, ds->do_ref_cnt + 1, ds->do_suspend_cnt,
						ds->ds_pending_data, ds->ds_pending_data_mask,
						ds->ds_atomic_flags);
				if (ds->do_suspend_cnt == DISPATCH_OBJECT_SUSPEND_LOCK) {
					dispatch_queue_t dq = ds->do_targetq;
					fprintf(debug_stream, "\t\t<br>DQ: %p refcnt 0x%x suspend "
							"0x%x label: %s\n", dq, dq->do_ref_cnt + 1,
							dq->do_suspend_cnt, dq->dq_label ? dq->dq_label:"");
				}
			}
			fprintf(debug_stream, "\t\t</ul>\n");
			fprintf(debug_stream, "\t</li>\n");
		}
	}
	fprintf(debug_stream, "</ul>\n</body>\n</html>\n");
	fflush(debug_stream);
	fclose(debug_stream);
}

static void
_dispatch_kevent_debugger2_cancel(void *context)
{
	int ret, fd = (int)(long)context;

	ret = close(fd);
	if (ret != -1) {
		(void)dispatch_assume_zero(errno);
	}
}

static void
_dispatch_kevent_debugger(void *context DISPATCH_UNUSED)
{
	union {
		struct sockaddr_in sa_in;
		struct sockaddr sa;
	} sa_u = {
		.sa_in = {
			.sin_family = AF_INET,
			.sin_addr = { htonl(INADDR_LOOPBACK), },
		},
	};
	dispatch_source_t ds;
	const char *valstr;
	int val, r, fd, sock_opt = 1;
	socklen_t slen = sizeof(sa_u);

	if (issetugid()) {
		return;
	}
	valstr = getenv("LIBDISPATCH_DEBUGGER");
	if (!valstr) {
		return;
	}
	val = atoi(valstr);
	if (val == 2) {
		sa_u.sa_in.sin_addr.s_addr = 0;
	}
	fd = socket(PF_INET, SOCK_STREAM, 0);
	if (fd == -1) {
		(void)dispatch_assume_zero(errno);
		return;
	}
	r = setsockopt(fd, SOL_SOCKET, SO_REUSEADDR, (void *)&sock_opt,
			(socklen_t) sizeof sock_opt);
	if (r == -1) {
		(void)dispatch_assume_zero(errno);
		goto out_bad;
	}
#if 0
	r = fcntl(fd, F_SETFL, O_NONBLOCK);
	if (r == -1) {
		(void)dispatch_assume_zero(errno);
		goto out_bad;
	}
#endif
	r = bind(fd, &sa_u.sa, sizeof(sa_u));
	if (r == -1) {
		(void)dispatch_assume_zero(errno);
		goto out_bad;
	}
	r = listen(fd, SOMAXCONN);
	if (r == -1) {
		(void)dispatch_assume_zero(errno);
		goto out_bad;
	}
	r = getsockname(fd, &sa_u.sa, &slen);
	if (r == -1) {
		(void)dispatch_assume_zero(errno);
		goto out_bad;
	}

	ds = dispatch_source_create(DISPATCH_SOURCE_TYPE_READ, (uintptr_t)fd, 0,
			&_dispatch_mgr_q);
	if (dispatch_assume(ds)) {
		_dispatch_log("LIBDISPATCH: debug port: %hu",
				(in_port_t)ntohs(sa_u.sa_in.sin_port));

		/* ownership of fd transfers to ds */
		dispatch_set_context(ds, (void *)(long)fd);
		dispatch_source_set_event_handler_f(ds, _dispatch_kevent_debugger2);
		dispatch_source_set_cancel_handler_f(ds,
				_dispatch_kevent_debugger2_cancel);
		dispatch_resume(ds);

		return;
	}
out_bad:
	close(fd);
}

#if HAVE_MACH

#ifndef MACH_PORT_TYPE_SPREQUEST
#define MACH_PORT_TYPE_SPREQUEST 0x40000000
#endif

DISPATCH_NOINLINE
void
dispatch_debug_machport(mach_port_t name, const char* str)
{
	mach_port_type_t type;
	mach_msg_bits_t ns = 0, nr = 0, nso = 0, nd = 0;
	unsigned int dnreqs = 0, dnrsiz;
	kern_return_t kr = mach_port_type(mach_task_self(), name, &type);
	if (kr) {
		_dispatch_log("machport[0x%08x] = { error(0x%x) \"%s\" }: %s", name,
				kr, mach_error_string(kr), str);
		return;
	}
	if (type & MACH_PORT_TYPE_SEND) {
		(void)dispatch_assume_zero(mach_port_get_refs(mach_task_self(), name,
				MACH_PORT_RIGHT_SEND, &ns));
	}
	if (type & MACH_PORT_TYPE_SEND_ONCE) {
		(void)dispatch_assume_zero(mach_port_get_refs(mach_task_self(), name,
				MACH_PORT_RIGHT_SEND_ONCE, &nso));
	}
	if (type & MACH_PORT_TYPE_DEAD_NAME) {
		(void)dispatch_assume_zero(mach_port_get_refs(mach_task_self(), name,
				MACH_PORT_RIGHT_DEAD_NAME, &nd));
	}
	if (type & (MACH_PORT_TYPE_RECEIVE|MACH_PORT_TYPE_SEND)) {
		(void)dispatch_assume_zero(mach_port_dnrequest_info(mach_task_self(),
				name, &dnrsiz, &dnreqs));
	}
	if (type & MACH_PORT_TYPE_RECEIVE) {
		mach_port_status_t status = { .mps_pset = 0, };
		mach_msg_type_number_t cnt = MACH_PORT_RECEIVE_STATUS_COUNT;
		(void)dispatch_assume_zero(mach_port_get_refs(mach_task_self(), name,
				MACH_PORT_RIGHT_RECEIVE, &nr));
		(void)dispatch_assume_zero(mach_port_get_attributes(mach_task_self(),
				name, MACH_PORT_RECEIVE_STATUS, (void*)&status, &cnt));
		_dispatch_log("machport[0x%08x] = { R(%03u) S(%03u) SO(%03u) D(%03u) "
				"dnreqs(%03u) spreq(%s) nsreq(%s) pdreq(%s) srights(%s) "
				"sorights(%03u) qlim(%03u) msgcount(%03u) mkscount(%03u) "
				"seqno(%03u) }: %s", name, nr, ns, nso, nd, dnreqs,
				type & MACH_PORT_TYPE_SPREQUEST ? "Y":"N",
				status.mps_nsrequest ? "Y":"N", status.mps_pdrequest ? "Y":"N",
				status.mps_srights ? "Y":"N", status.mps_sorights,
				status.mps_qlimit, status.mps_msgcount, status.mps_mscount,
				status.mps_seqno, str);
	} else if (type & (MACH_PORT_TYPE_SEND|MACH_PORT_TYPE_SEND_ONCE|
			MACH_PORT_TYPE_DEAD_NAME)) {
		_dispatch_log("machport[0x%08x] = { R(%03u) S(%03u) SO(%03u) D(%03u) "
				"dnreqs(%03u) spreq(%s) }: %s", name, nr, ns, nso, nd, dnreqs,
				type & MACH_PORT_TYPE_SPREQUEST ? "Y":"N", str);
	} else {
		_dispatch_log("machport[0x%08x] = { type(0x%08x) }: %s", name, type,
				str);
	}
}

#endif // HAVE_MACH

#endif // DISPATCH_DEBUG<|MERGE_RESOLUTION|>--- conflicted
+++ resolved
@@ -511,19 +511,12 @@
 {
 	switch (ds->ds_dkev->dk_kevent.filter) {
 	case DISPATCH_EVFILT_TIMER:
-<<<<<<< HEAD
-		// called on manager queue only
-		return _dispatch_timer_list_update(ds);
-#if HAVE_MACH
-=======
 		return _dispatch_timers_update(ds);
->>>>>>> 19550244
 	case EVFILT_MACHPORT:
 		if (ds->ds_pending_data_mask & DISPATCH_MACH_RECV_MESSAGE) {
 			new_flags |= DISPATCH_MACH_RECV_MESSAGE; // emulate EV_DISPATCH
 		}
 		break;
-#endif /* HAVE_MACH */ 
 	}
 	if (_dispatch_kevent_resume(ds->ds_dkev, new_flags, 0)) {
 		_dispatch_source_kevent_unregister(ds);
@@ -4227,17 +4220,10 @@
 _dispatch_timer_debug_attr(dispatch_source_t ds, char* buf, size_t bufsiz)
 {
 	dispatch_source_refs_t dr = ds->ds_refs;
-<<<<<<< HEAD
-	return snprintf(buf, bufsiz, "timer = { target = 0x%"PRIu64", "
-			"last_fire = 0x%"PRIu64", interval = 0x%"PRIu64", flags = 0x%"PRIu64" }, ",
-			ds_timer(dr).target, ds_timer(dr).last_fire, ds_timer(dr).interval,
-			ds_timer(dr).flags);
-=======
 	return dsnprintf(buf, bufsiz, "timer = { target = 0x%llx, deadline = 0x%llx,"
 			" last_fire = 0x%llx, interval = 0x%llx, flags = 0x%lx }, ",
 			ds_timer(dr).target, ds_timer(dr).deadline, ds_timer(dr).last_fire,
 			ds_timer(dr).interval, ds_timer(dr).flags);
->>>>>>> 19550244
 }
 
 size_t
