/*
 * Copyright (c) 2009-2013 Apple Inc. All rights reserved.
 *
 * @APPLE_APACHE_LICENSE_HEADER_START@
 *
 * Licensed under the Apache License, Version 2.0 (the "License");
 * you may not use this file except in compliance with the License.
 * You may obtain a copy of the License at
 *
 *     http://www.apache.org/licenses/LICENSE-2.0
 *
 * Unless required by applicable law or agreed to in writing, software
 * distributed under the License is distributed on an "AS IS" BASIS,
 * WITHOUT WARRANTIES OR CONDITIONS OF ANY KIND, either express or implied.
 * See the License for the specific language governing permissions and
 * limitations under the License.
 *
 * @APPLE_APACHE_LICENSE_HEADER_END@
 */

#ifndef __DISPATCH_IO__
#define __DISPATCH_IO__

#ifndef __DISPATCH_INDIRECT__
#error "Please #include <dispatch/dispatch.h> instead of this file directly."
#include <dispatch/base.h> // for HeaderDoc
#endif

__BEGIN_DECLS

/*! @header
 * Dispatch I/O provides both stream and random access asynchronous read and
 * write operations on file descriptors. One or more dispatch I/O channels may
 * be created from a file descriptor as either the DISPATCH_IO_STREAM type or
 * DISPATCH_IO_RANDOM type. Once a channel has been created the application may
 * schedule asynchronous read and write operations.
 *
 * The application may set policies on the dispatch I/O channel to indicate the
 * desired frequency of I/O handlers for long-running operations.
 *
 * Dispatch I/O also provides a memory managment model for I/O buffers that
 * avoids unnecessary copying of data when pipelined between channels. Dispatch
 * I/O monitors the overall memory pressure and I/O access patterns for the
 * application to optimize resource utilization.
 */

/*!
 * @typedef dispatch_fd_t
 * Native file descriptor type for the platform.
 */
typedef int dispatch_fd_t;

/*!
 * @functiongroup Dispatch I/O Convenience API
 * Convenience wrappers around the dispatch I/O channel API, with simpler
 * callback handler semantics and no explicit management of channel objects.
 * File descriptors passed to the convenience API are treated as streams, and
 * scheduling multiple operations on one file descriptor via the convenience API
 * may incur more overhead than by using the dispatch I/O channel API directly.
 */

#ifdef __BLOCKS__
/*!
 * @function dispatch_read
 * Schedule a read operation for asynchronous execution on the specified file
 * descriptor. The specified handler is enqueued with the data read from the
 * file descriptor when the operation has completed or an error occurs.
 *
 * The data object passed to the handler will be automatically released by the
 * system when the handler returns. It is the responsibility of the application
 * to retain, concatenate or copy the data object if it is needed after the
 * handler returns.
 *
 * The data object passed to the handler will only contain as much data as is
 * currently available from the file descriptor (up to the specified length).
 *
 * If an unrecoverable error occurs on the file descriptor, the handler will be
 * enqueued with the appropriate error code along with a data object of any data
 * that could be read successfully.
 *
 * An invocation of the handler with an error code of zero and an empty data
 * object indicates that EOF was reached.
 *
 * The system takes control of the file descriptor until the handler is
 * enqueued, and during this time file descriptor flags such as O_NONBLOCK will
 * be modified by the system on behalf of the application. It is an error for
 * the application to modify a file descriptor directly while it is under the
 * control of the system, but it may create additional dispatch I/O convenience
 * operations or dispatch I/O channels associated with that file descriptor.
 *
 * @param fd		The file descriptor from which to read the data.
 * @param length	The length of data to read from the file descriptor,
 *			or SIZE_MAX to indicate that all of the data currently
 *			available from the file descriptor should be read.
 * @param queue		The dispatch queue to which the handler should be
 *			submitted.
 * @param handler	The handler to enqueue when data is ready to be
 *			delivered.
 *		@param data	The data read from the file descriptor.
 *		@param error	An errno condition for the read operation or
 *				zero if the read was successful.
 */
__OSX_AVAILABLE_STARTING(__MAC_10_7,__IPHONE_5_0)
DISPATCH_EXPORT DISPATCH_NONNULL3 DISPATCH_NONNULL4 DISPATCH_NOTHROW
void
dispatch_read(dispatch_fd_t fd,
	size_t length,
	dispatch_queue_t queue,
	void (^handler)(dispatch_data_t data, int error));
#endif  /* __BLOCKS__ */

/*!
 * @function dispatch_read_f_np
 * Schedule a read operation for asynchronous execution on the specified file
 * descriptor. The specified handler is enqueued with the data read from the
 * file descriptor when the operation has completed or an error occurs.
 *
 * The data object passed to the handler will be automatically released by the
 * system when the handler returns. It is the responsibility of the application
 * to retain, concatenate or copy the data object if it is needed after the
 * handler returns.
 *
 * The data object passed to the handler will only contain as much data as is
 * currently available from the file descriptor (up to the specified length).
 *
 * If an unrecoverable error occurs on the file descriptor, the handler will be
 * enqueued with the appropriate error code along with a data object of any data
 * that could be read successfully.
 *
 * An invocation of the handler with an error code of zero and an empty data
 * object indicates that EOF was reached.
 *
 * The system takes control of the file descriptor until the handler is
 * enqueued, and during this time file descriptor flags such as O_NONBLOCK will
 * be modified by the system on behalf of the application. It is an error for
 * the application to modify a file descriptor directly while it is under the
 * control of the system, but it may create additional dispatch I/O convenience
 * operations or dispatch I/O channels associated with that file descriptor.
 *
 * @param fd		The file descriptor from which to read the data.
 * @param length	The length of data to read from the file descriptor,
 *			or SIZE_MAX to indicate that all of the data currently
 *			available from the file descriptor should be read.
 * @param queue		The dispatch queue to which the handler should be
 *			submitted.
 * @param context	The application-defined context parameter to pass to
 *			the handler function.
 * @param handler	The handler to enqueue when data is ready to be
 *			delivered.
 *		@param context	Application-defined context parameter.
 *		@param data	The data read from the file descriptor.
 *		@param error	An errno condition for the read operation or
 *				zero if the read was successful.
 */
DISPATCH_EXPORT DISPATCH_NONNULL3 DISPATCH_NONNULL5 DISPATCH_NOTHROW
void
dispatch_read_f_np(dispatch_fd_t fd,
  size_t length,
  dispatch_queue_t queue,
  void *context,
  void (*handler)(void* context, dispatch_data_t data, int error));

#ifdef __BLOCKS__
/*!
 * @function dispatch_write
 * Schedule a write operation for asynchronous execution on the specified file
 * descriptor. The specified handler is enqueued when the operation has
 * completed or an error occurs.
 *
 * If an unrecoverable error occurs on the file descriptor, the handler will be
 * enqueued with the appropriate error code along with the data that could not
 * be successfully written.
 *
 * An invocation of the handler with an error code of zero indicates that the
 * data was fully written to the channel.
 *
 * The system takes control of the file descriptor until the handler is
 * enqueued, and during this time file descriptor flags such as O_NONBLOCK will
 * be modified by the system on behalf of the application. It is an error for
 * the application to modify a file descriptor directly while it is under the
 * control of the system, but it may create additional dispatch I/O convenience
 * operations or dispatch I/O channels associated with that file descriptor.
 *
 * @param fd		The file descriptor to which to write the data.
 * @param data		The data object to write to the file descriptor.
 * @param queue		The dispatch queue to which the handler should be
 *			submitted.
 * @param handler	The handler to enqueue when the data has been written.
 *		@param data	The data that could not be written to the I/O
 *				channel, or NULL.
 *		@param error	An errno condition for the write operation or
 *				zero if the write was successful.
 */
__OSX_AVAILABLE_STARTING(__MAC_10_7,__IPHONE_5_0)
DISPATCH_EXPORT DISPATCH_NONNULL2 DISPATCH_NONNULL3 DISPATCH_NONNULL4
DISPATCH_NOTHROW
void
dispatch_write(dispatch_fd_t fd,
	dispatch_data_t data,
	dispatch_queue_t queue,
	void (^handler)(dispatch_data_t data, int error));
#endif /* __BLOCKS__ */
<<<<<<< HEAD

/*!
 * @function dispatch_write_f_np
 * Schedule a write operation for asynchronous execution on the specified file
 * descriptor. The specified handler is enqueued when the operation has
 * completed or an error occurs.
 *
 * If an unrecoverable error occurs on the file descriptor, the handler will be
 * enqueued with the appropriate error code along with the data that could not
 * be successfully written.
 *
 * An invocation of the handler with an error code of zero indicates that the
 * data was fully written to the channel.
 *
 * The system takes control of the file descriptor until the handler is
 * enqueued, and during this time file descriptor flags such as O_NONBLOCK will
 * be modified by the system on behalf of the application. It is an error for
 * the application to modify a file descriptor directly while it is under the
 * control of the system, but it may create additional dispatch I/O convenience
 * operations or dispatch I/O channels associated with that file descriptor.
 *
 * @param fd		The file descriptor to which to write the data.
 * @param data		The data object to write to the file descriptor.
 * @param queue		The dispatch queue to which the handler should be
 *			submitted.
 * @param context	The application-defined context parameter to pass to
 *			the handler function.
 * @param handler	The handler to enqueue when the data has been written.
 *		@param context	Application-defined context parameter.
 *		@param data	The data that could not be written to the I/O
 *				channel, or NULL.
 *		@param error	An errno condition for the write operation or
 *				zero if the write was successful.
 */
DISPATCH_EXPORT DISPATCH_NONNULL2 DISPATCH_NONNULL3 DISPATCH_NONNULL5
DISPATCH_NOTHROW
void
dispatch_write_f_np(dispatch_fd_t fd,
  dispatch_data_t data,
  dispatch_queue_t queue,
  void *context,
  void (*handler)(void* context, dispatch_data_t data, int error));
=======
>>>>>>> 19550244

/*!
 * @functiongroup Dispatch I/O Channel API
 */

/*!
 * @typedef dispatch_io_t
 * A dispatch I/O channel represents the asynchronous I/O policy applied to a
 * file descriptor. I/O channels are first class dispatch objects and may be
 * retained and released, suspended and resumed, etc.
 */
DISPATCH_DECL(dispatch_io);

/*!
 * @typedef dispatch_io_type_t
 * The type of a dispatch I/O channel:
 *
 * @const DISPATCH_IO_STREAM	A dispatch I/O channel representing a stream of
 * bytes. Read and write operations on a channel of this type are performed
 * serially (in order of creation) and read/write data at the file pointer
 * position that is current at the time the operation starts executing.
 * Operations of different type (read vs. write) may be perfomed simultaneously.
 * Offsets passed to operations on a channel of this type are ignored.
 *
 * @const DISPATCH_IO_RANDOM	A dispatch I/O channel representing a random
 * access file. Read and write operations on a channel of this type may be
 * performed concurrently and read/write data at the specified offset. Offsets
 * are interpreted relative to the file pointer position current at the time the
 * I/O channel is created. Attempting to create a channel of this type for a
 * file descriptor that is not seekable will result in an error.
 */
#define DISPATCH_IO_STREAM 0
#define DISPATCH_IO_RANDOM 1

typedef unsigned long dispatch_io_type_t;

#ifdef __BLOCKS__
/*!
 * @function dispatch_io_create
 * Create a dispatch I/O channel associated with a file descriptor. The system
 * takes control of the file descriptor until the channel is closed, an error
 * occurs on the file descriptor or all references to the channel are released.
 * At that time the specified cleanup handler will be enqueued and control over
 * the file descriptor relinquished.
 *
 * While a file descriptor is under the control of a dispatch I/O channel, file
 * descriptor flags such as O_NONBLOCK will be modified by the system on behalf
 * of the application. It is an error for the application to modify a file
 * descriptor directly while it is under the control of a dispatch I/O channel,
 * but it may create additional channels associated with that file descriptor.
 *
 * @param type	The desired type of I/O channel (DISPATCH_IO_STREAM
 *		or DISPATCH_IO_RANDOM).
 * @param fd	The file descriptor to associate with the I/O channel.
 * @param queue	The dispatch queue to which the handler should be submitted.
 * @param cleanup_handler	The handler to enqueue when the system
 *				relinquishes control over the file descriptor.
 *	@param error		An errno condition if control is relinquished
 *				because channel creation failed, zero otherwise.
 * @result	The newly created dispatch I/O channel or NULL if an error
 *		occurred (invalid type specified).
 */
__OSX_AVAILABLE_STARTING(__MAC_10_7,__IPHONE_5_0)
DISPATCH_EXPORT DISPATCH_MALLOC DISPATCH_RETURNS_RETAINED DISPATCH_WARN_RESULT
DISPATCH_NOTHROW
dispatch_io_t
dispatch_io_create(dispatch_io_type_t type,
	dispatch_fd_t fd,
	dispatch_queue_t queue,
	void (^cleanup_handler)(int error));
#endif  /* __BLOCKS__ */

/*!
<<<<<<< HEAD
 * @function dispatch_io_create_f_np
 * Create a dispatch I/O channel associated with a file descriptor. The system
 * takes control of the file descriptor until the channel is closed, an error
 * occurs on the file descriptor or all references to the channel are released.
 * At that time the specified cleanup handler will be enqueued and control over
 * the file descriptor relinquished.
 *
 * While a file descriptor is under the control of a dispatch I/O channel, file
 * descriptor flags such as O_NONBLOCK will be modified by the system on behalf
 * of the application. It is an error for the application to modify a file
 * descriptor directly while it is under the control of a dispatch I/O channel,
 * but it may create additional channels associated with that file descriptor.
 *
 * @param type	The desired type of I/O channel (DISPATCH_IO_STREAM
 *		or DISPATCH_IO_RANDOM).
 * @param fd	The file descriptor to associate with the I/O channel.
 * @param queue	The dispatch queue to which the handler should be submitted.
 * @param context	The application-defined context parameter to pass to
 *			the cleanup handler function.
 * @param cleanup_handler	The handler to enqueue when the system
 *				relinquishes control over the file descriptor.
 *	@param context		Application-defined context parameter.
 *	@param error		An errno condition if control is relinquished
 *				because channel creation failed, zero otherwise.
 * @result	The newly created dispatch I/O channel or NULL if an error
 *		occurred (invalid type specified).
 */
DISPATCH_EXPORT DISPATCH_MALLOC DISPATCH_RETURNS_RETAINED DISPATCH_WARN_RESULT
DISPATCH_NOTHROW
dispatch_io_t
dispatch_io_create_f_np(dispatch_io_type_t type,
	dispatch_fd_t fd,
	dispatch_queue_t queue,
	void *context,
	void(*cleanup_handler)(void* context, int error));

#ifdef __BLOCKS__
/*!
* @function dispatch_io_create_with_path
* Create a dispatch I/O channel associated with a path name. The specified
* path, oflag and mode parameters will be passed to open(2) when the first I/O
* operation on the channel is ready to execute and the resulting file
* descriptor will remain open and under the control of the system until the
* channel is closed, an error occurs on the file descriptor or all references
* to the channel are released. At that time the file descriptor will be closed
* and the specified cleanup handler will be enqueued.
*
* @param type	The desired type of I/O channel (DISPATCH_IO_STREAM
*		or DISPATCH_IO_RANDOM).
* @param path	The path to associate with the I/O channel.
* @param oflag	The flags to pass to open(2) when opening the file at
*		path.
* @param mode	The mode to pass to open(2) when creating the file at
*		path (i.e. with flag O_CREAT), zero otherwise.
* @param queue	The dispatch queue to which the handler should be
*		submitted.
* @param cleanup_handler	The handler to enqueue when the system
*				has closed the file at path.
*	@param error		An errno condition if control is relinquished
*				because channel creation or opening of the
*				specified file failed, zero otherwise.
* @result	The newly created dispatch I/O channel or NULL if an error
*		occurred.
*/
=======
 * @function dispatch_io_create_with_path
 * Create a dispatch I/O channel associated with a path name. The specified
 * path, oflag and mode parameters will be passed to open(2) when the first I/O
 * operation on the channel is ready to execute and the resulting file
 * descriptor will remain open and under the control of the system until the
 * channel is closed, an error occurs on the file descriptor or all references
 * to the channel are released. At that time the file descriptor will be closed
 * and the specified cleanup handler will be enqueued.
 *
 * @param type	The desired type of I/O channel (DISPATCH_IO_STREAM
 *		or DISPATCH_IO_RANDOM).
 * @param path	The absolute path to associate with the I/O channel.
 * @param oflag	The flags to pass to open(2) when opening the file at
 *		path.
 * @param mode	The mode to pass to open(2) when creating the file at
 *		path (i.e. with flag O_CREAT), zero otherwise.
 * @param queue	The dispatch queue to which the handler should be
 *		submitted.
 * @param cleanup_handler	The handler to enqueue when the system
 *				has closed the file at path.
 *	@param error		An errno condition if control is relinquished
 *				because channel creation or opening of the
 *				specified file failed, zero otherwise.
 * @result	The newly created dispatch I/O channel or NULL if an error
 *		occurred (invalid type or non-absolute path specified).
 */
>>>>>>> 19550244
__OSX_AVAILABLE_STARTING(__MAC_10_7,__IPHONE_5_0)
DISPATCH_EXPORT DISPATCH_NONNULL2 DISPATCH_MALLOC DISPATCH_RETURNS_RETAINED
DISPATCH_WARN_RESULT DISPATCH_NOTHROW
dispatch_io_t
dispatch_io_create_with_path(dispatch_io_type_t type,
	const char *path, int oflag, mode_t mode,
	dispatch_queue_t queue,
	void (^cleanup_handler)(int error));
#endif  /* __BLOCKS__ */

/*!
 * @function dispatch_io_create_with_path_f_np
 * Create a dispatch I/O channel associated with a path name. The specified
 * path, oflag and mode parameters will be passed to open(2) when the first I/O
 * operation on the channel is ready to execute and the resulting file
 * descriptor will remain open and under the control of the system until the
 * channel is closed, an error occurs on the file descriptor or all references
 * to the channel are released. At that time the file descriptor will be closed
 * and the specified cleanup handler will be enqueued.
 *
 * @param type	The desired type of I/O channel (DISPATCH_IO_STREAM
 *		or DISPATCH_IO_RANDOM).
 * @param path	The absolute path to associate with the I/O channel.
 * @param oflag	The flags to pass to open(2) when opening the file at
 *		path.
 * @param mode	The mode to pass to open(2) when creating the file at
 *		path (i.e. with flag O_CREAT), zero otherwise.
 * @param queue	The dispatch queue to which the handler should be
 *		submitted.
 * @param context	The application-defined context parameter to pass to
 *			the cleanup handler function.
 * @param cleanup_handler	The handler to enqueue when the system
 *				has closed the file at path.
 *	@param context		Application-defined context parameter.
 *	@param error		An errno condition if control is relinquished
 *				because channel creation or opening of the
 *				specified file failed, zero otherwise.
 * @result	The newly created dispatch I/O channel or NULL if an error
 *		occurred (invalid type or non-absolute path specified).
 */
DISPATCH_EXPORT DISPATCH_NONNULL2 DISPATCH_MALLOC DISPATCH_RETURNS_RETAINED
DISPATCH_WARN_RESULT DISPATCH_NOTHROW
dispatch_io_t
dispatch_io_create_with_path_f_np(dispatch_io_type_t type,
  const char *path, int oflag, mode_t mode,
  dispatch_queue_t queue,
  void *context,
  void(*cleanup_handler)(void* context, int error));

#ifdef __BLOCKS__
/*!
 * @function dispatch_io_create_with_io
 * Create a new dispatch I/O channel from an existing dispatch I/O channel.
 * The new channel inherits the file descriptor or path name associated with
 * the existing channel, but not its channel type or policies.
 *
 * If the existing channel is associated with a file descriptor, control by the
 * system over that file descriptor is extended until the new channel is also
 * closed, an error occurs on the file descriptor, or all references to both
 * channels are released. At that time the specified cleanup handler will be
 * enqueued and control over the file descriptor relinquished.
 *
 * While a file descriptor is under the control of a dispatch I/O channel, file
 * descriptor flags such as O_NONBLOCK will be modified by the system on behalf
 * of the application. It is an error for the application to modify a file
 * descriptor directly while it is under the control of a dispatch I/O channel,
 * but it may create additional channels associated with that file descriptor.
 *
 * @param type	The desired type of I/O channel (DISPATCH_IO_STREAM
 *		or DISPATCH_IO_RANDOM).
 * @param io	The existing channel to create the new I/O channel from.
 * @param queue	The dispatch queue to which the handler should be submitted.
 * @param cleanup_handler	The handler to enqueue when the system
 *				relinquishes control over the file descriptor
 *				(resp. closes the file at path) associated with
 *				the existing channel.
 *	@param error		An errno condition if control is relinquished
 *				because channel creation failed, zero otherwise.
 * @result	The newly created dispatch I/O channel or NULL if an error
 *		occurred (invalid type specified).
 */
__OSX_AVAILABLE_STARTING(__MAC_10_7,__IPHONE_5_0)
DISPATCH_EXPORT DISPATCH_NONNULL2 DISPATCH_MALLOC DISPATCH_RETURNS_RETAINED
DISPATCH_WARN_RESULT DISPATCH_NOTHROW
dispatch_io_t
dispatch_io_create_with_io(dispatch_io_type_t type,
	dispatch_io_t io,
	dispatch_queue_t queue,
	void (^cleanup_handler)(int error));
#endif  /* __BLOCKS__ */

/*!
 * @function dispatch_io_create_with_io_f_np
 * Create a new dispatch I/O channel from an existing dispatch I/O channel.
 * The new channel inherits the file descriptor or path name associated with
 * the existing channel, but not its channel type or policies.
 *
 * If the existing channel is associated with a file descriptor, control by the
 * system over that file descriptor is extended until the new channel is also
 * closed, an error occurs on the file descriptor, or all references to both
 * channels are released. At that time the specified cleanup handler will be
 * enqueued and control over the file descriptor relinquished.
 *
 * While a file descriptor is under the control of a dispatch I/O channel, file
 * descriptor flags such as O_NONBLOCK will be modified by the system on behalf
 * of the application. It is an error for the application to modify a file
 * descriptor directly while it is under the control of a dispatch I/O channel,
 * but it may create additional channels associated with that file descriptor.
 *
 * @param type	The desired type of I/O channel (DISPATCH_IO_STREAM
 *		or DISPATCH_IO_RANDOM).
 * @param io	The existing channel to create the new I/O channel from.
 * @param queue	The dispatch queue to which the handler should be submitted.
 * @param context	The application-defined context parameter to pass to
 *			the cleanup handler function.
 * @param cleanup_handler	The handler to enqueue when the system
 *				relinquishes control over the file descriptor
 *				(resp. closes the file at path) associated with
 *				the existing channel.
 *	@param context		Application-defined context parameter.
 *	@param error		An errno condition if control is relinquished
 *				because channel creation failed, zero otherwise.
 * @result	The newly created dispatch I/O channel or NULL if an error
 *		occurred (invalid type specified).
 */
DISPATCH_EXPORT DISPATCH_NONNULL2 DISPATCH_MALLOC DISPATCH_RETURNS_RETAINED
DISPATCH_WARN_RESULT DISPATCH_NOTHROW
dispatch_io_t
dispatch_io_create_with_io_f_np(dispatch_io_type_t type,
	dispatch_io_t io,
	dispatch_queue_t queue,
	void *context,
	void(*cleanup_handler)(void* context, int error));

#ifdef __BLOCKS__
/*!
 * @typedef dispatch_io_handler_t
 * The prototype of I/O handler blocks for dispatch I/O operations.
 *
 * @param done		A flag indicating whether the operation is complete.
 * @param data		The data object to be handled.
 * @param error		An errno condition for the operation.
 */
typedef void (^dispatch_io_handler_t)(bool done, dispatch_data_t data,
		int error);
#endif

/*!
 * @typedef dispatch_io_handler_function_t
 * The prototype of I/O handler functions for dispatch I/O operations.
 *
 * @param context	Application-defined context parameter.
 * @param done		A flag indicating whether the operation is complete.
 * @param data		The data object to be handled.
 * @param error		An errno condition for the operation.
 */
typedef void (*dispatch_io_handler_function_t)(void *context, bool done,
		dispatch_data_t data, int error);

/*!
 * @typedef dispatch_io_handler_t
 * The prototype of I/O handler blocks for dispatch I/O operations.
 *
 * @param done		A flag indicating whether the operation is complete.
 * @param data		The data object to be handled.
 * @param error		An errno condition for the operation.
 */
typedef void (^dispatch_io_handler_t)(bool done, dispatch_data_t data,
		int error);

/*!
 * @function dispatch_io_read
 * Schedule a read operation for asynchronous execution on the specified I/O
 * channel. The I/O handler is enqueued one or more times depending on the
 * general load of the system and the policy specified on the I/O channel.
 *
 * Any data read from the channel is described by the dispatch data object
 * passed to the I/O handler. This object will be automatically released by the
 * system when the I/O handler returns. It is the responsibility of the
 * application to retain, concatenate or copy the data object if it is needed
 * after the I/O handler returns.
 *
 * Dispatch I/O handlers are not reentrant. The system will ensure that no new
 * I/O handler instance is invoked until the previously enqueued handler block
 * has returned.
 *
 * An invocation of the I/O handler with the done flag set indicates that the
 * read operation is complete and that the handler will not be enqueued again.
 *
 * If an unrecoverable error occurs on the I/O channel's underlying file
 * descriptor, the I/O handler will be enqueued with the done flag set, the
 * appropriate error code and a NULL data object.
 *
 * An invocation of the I/O handler with the done flag set, an error code of
 * zero and an empty data object indicates that EOF was reached.
 *
 * @param channel	The dispatch I/O channel from which to read the data.
 * @param offset	The offset relative to the channel position from which
 *			to start reading (only for DISPATCH_IO_RANDOM).
 * @param length	The length of data to read from the I/O channel, or
 *			SIZE_MAX to indicate that data should be read until EOF
 *			is reached.
 * @param queue		The dispatch queue to which the I/O handler should be
 *			submitted.
 * @param io_handler	The I/O handler to enqueue when data is ready to be
 *			delivered.
 *	@param done	A flag indicating whether the operation is complete.
 *	@param data	An object with the data most recently read from the
 *			I/O channel as part of this read operation, or NULL.
 *	@param error	An errno condition for the read operation or zero if
 *			the read was successful.
 */
#ifdef __BLOCKS__
__OSX_AVAILABLE_STARTING(__MAC_10_7,__IPHONE_5_0)
DISPATCH_EXPORT DISPATCH_NONNULL1 DISPATCH_NONNULL4 DISPATCH_NONNULL5
DISPATCH_NOTHROW
void
dispatch_io_read(dispatch_io_t channel,
	off_t offset,
	size_t length,
	dispatch_queue_t queue,
	dispatch_io_handler_t io_handler);
#endif

/*!
 * @function dispatch_io_read_f_np
 * Schedule a read operation for asynchronous execution on the specified I/O
 * channel. The I/O handler is enqueued one or more times depending on the
 * general load of the system and the policy specified on the I/O channel.
 *
 * Any data read from the channel is described by the dispatch data object
 * passed to the I/O handler. This object will be automatically released by the
 * system when the I/O handler returns. It is the responsibility of the
 * application to retain, concatenate or copy the data object if it is needed
 * after the I/O handler returns.
 *
 * Dispatch I/O handlers are not reentrant. The system will ensure that no new
 * I/O handler instance is invoked until the previously enqueued handler
 * function has returned.
 *
 * An invocation of the I/O handler with the done flag set indicates that the
 * read operation is complete and that the handler will not be enqueued again.
 *
 * If an unrecoverable error occurs on the I/O channel's underlying file
 * descriptor, the I/O handler will be enqueued with the done flag set, the
 * appropriate error code and a NULL data object.
 *
 * An invocation of the I/O handler with the done flag set, an error code of
 * zero and an empty data object indicates that EOF was reached.
 *
 * @param channel	The dispatch I/O channel from which to read the data.
 * @param offset	The offset relative to the channel position from which
 *			to start reading (only for DISPATCH_IO_RANDOM).
 * @param length	The length of data to read from the I/O channel, or
 *			SIZE_MAX to indicate that data should be read until EOF
 *			is reached.
 * @param queue		The dispatch queue to which the I/O handler should be
 *			submitted.
 * @param context	The application-defined context parameter to pass to
 *			the handler function.
 * @param io_handler	The I/O handler to enqueue when data is ready to be
 *			delivered.
 *	@param context	Application-defined context parameter.
 *	@param done	A flag indicating whether the operation is complete.
 *	@param data	An object with the data most recently read from the
 *			I/O channel as part of this read operation, or NULL.
 *	@param error	An errno condition for the read operation or zero if
 *			the read was successful.
 */
DISPATCH_EXPORT DISPATCH_NONNULL1 DISPATCH_NONNULL4 DISPATCH_NONNULL6
DISPATCH_NOTHROW
void
dispatch_io_read_f_np(dispatch_io_t channel,
	off_t offset,
	size_t length,
	dispatch_queue_t queue,
	void *context,
	dispatch_io_handler_function_t io_handler);

#ifdef __BLOCKS__
/*!
 * @function dispatch_io_write
 * Schedule a write operation for asynchronous execution on the specified I/O
 * channel. The I/O handler is enqueued one or more times depending on the
 * general load of the system and the policy specified on the I/O channel.
 *
 * Any data remaining to be written to the I/O channel is described by the
 * dispatch data object passed to the I/O handler. This object will be
 * automatically released by the system when the I/O handler returns. It is the
 * responsibility of the application to retain, concatenate or copy the data
 * object if it is needed after the I/O handler returns.
 *
 * Dispatch I/O handlers are not reentrant. The system will ensure that no new
 * I/O handler instance is invoked until the previously enqueued handler block
 * has returned.
 *
 * An invocation of the I/O handler with the done flag set indicates that the
 * write operation is complete and that the handler will not be enqueued again.
 *
 * If an unrecoverable error occurs on the I/O channel's underlying file
 * descriptor, the I/O handler will be enqueued with the done flag set, the
 * appropriate error code and an object containing the data that could not be
 * written.
 *
 * An invocation of the I/O handler with the done flag set and an error code of
 * zero indicates that the data was fully written to the channel.
 *
 * @param channel	The dispatch I/O channel on which to write the data.
 * @param offset	The offset relative to the channel position from which
 *			to start writing (only for DISPATCH_IO_RANDOM).
 * @param data		The data to write to the I/O channel. The data object
 *			will be retained by the system until the write operation
 *			is complete.
 * @param queue		The dispatch queue to which the I/O handler should be
 *			submitted.
 * @param io_handler	The I/O handler to enqueue when data has been delivered.
 *	@param done	A flag indicating whether the operation is complete.
 *	@param data	An object of the data remaining to be
 *			written to the I/O channel as part of this write
 *			operation, or NULL.
 *	@param error	An errno condition for the write operation or zero
 *			if the write was successful.
 */
__OSX_AVAILABLE_STARTING(__MAC_10_7,__IPHONE_5_0)
DISPATCH_EXPORT DISPATCH_NONNULL1 DISPATCH_NONNULL3 DISPATCH_NONNULL4
DISPATCH_NONNULL5 DISPATCH_NOTHROW
void
dispatch_io_write(dispatch_io_t channel,
	off_t offset,
	dispatch_data_t data,
	dispatch_queue_t queue,
	dispatch_io_handler_t io_handler);
#endif /* __BLOCKS__ */
<<<<<<< HEAD

/*!
 * @function dispatch_io_write_f_np
 * Schedule a write operation for asynchronous execution on the specified I/O
 * channel. The I/O handler is enqueued one or more times depending on the
 * general load of the system and the policy specified on the I/O channel.
 *
 * Any data remaining to be written to the I/O channel is described by the
 * dispatch data object passed to the I/O handler. This object will be
 * automatically released by the system when the I/O handler returns. It is the
 * responsibility of the application to retain, concatenate or copy the data
 * object if it is needed after the I/O handler returns.
 *
 * Dispatch I/O handlers are not reentrant. The system will ensure that no new
 * I/O handler instance is invoked until the previously enqueued handler
 * function has returned.
 *
 * An invocation of the I/O handler with the done flag set indicates that the
 * write operation is complete and that the handler will not be enqueued again.
 *
 * If an unrecoverable error occurs on the I/O channel's underlying file
 * descriptor, the I/O handler will be enqueued with the done flag set, the
 * appropriate error code and an object containing the data that could not be
 * written.
 *
 * An invocation of the I/O handler with the done flag set and an error code of
 * zero indicates that the data was fully written to the channel.
 *
 * @param channel	The dispatch I/O channel on which to write the data.
 * @param offset	The offset relative to the channel position from which
 *			to start writing (only for DISPATCH_IO_RANDOM).
 * @param data		The data to write to the I/O channel. The data object
 *			will be retained by the system until the write operation
 *			is complete.
 * @param queue		The dispatch queue to which the I/O handler should be
 *			submitted.
 * @param context	The application-defined context parameter to pass to
 *			the handler function.
 * @param io_handler	The I/O handler to enqueue when data has been delivered.
 *	@param context	Application-defined context parameter.
 *	@param done	A flag indicating whether the operation is complete.
 *	@param data	An object of the data remaining to be
 *			written to the I/O channel as part of this write
 *			operation, or NULL.
 *	@param error	An errno condition for the write operation or zero
 *			if the write was successful.
 */
DISPATCH_EXPORT DISPATCH_NONNULL1 DISPATCH_NONNULL3 DISPATCH_NONNULL4
DISPATCH_NONNULL6 DISPATCH_NOTHROW
void
dispatch_io_write_f_np(dispatch_io_t channel,
	off_t offset,
	dispatch_data_t data,
	dispatch_queue_t queue,
	void *context,
	dispatch_io_handler_function_t io_handler);
=======
>>>>>>> 19550244

/*!
 * @typedef dispatch_io_close_flags_t
 * The type of flags you can set on a dispatch_io_close() call
 *
 * @const DISPATCH_IO_STOP	Stop outstanding operations on a channel when
 *				the channel is closed.
 */
#define DISPATCH_IO_STOP 0x1

typedef unsigned long dispatch_io_close_flags_t;

/*!
 * @function dispatch_io_close
 * Close the specified I/O channel to new read or write operations; scheduling
 * operations on a closed channel results in their handler returning an error.
 *
 * If the DISPATCH_IO_STOP flag is provided, the system will make a best effort
 * to interrupt any outstanding read and write operations on the I/O channel,
 * otherwise those operations will run to completion normally.
 * Partial results of read and write operations may be returned even after a
 * channel is closed with the DISPATCH_IO_STOP flag.
 * The final invocation of an I/O handler of an interrupted operation will be
 * passed an ECANCELED error code, as will the I/O handler of an operation
 * scheduled on a closed channel.
 *
 * @param channel	The dispatch I/O channel to close.
 * @param flags		The flags for the close operation.
 */
__OSX_AVAILABLE_STARTING(__MAC_10_7,__IPHONE_5_0)
DISPATCH_EXPORT DISPATCH_NONNULL1 DISPATCH_NOTHROW
void
dispatch_io_close(dispatch_io_t channel, dispatch_io_close_flags_t flags);

#ifdef __BLOCKS__
/*!
 * @function dispatch_io_barrier
 * Schedule a barrier operation on the specified I/O channel; all previously
 * scheduled operations on the channel will complete before the provided
 * barrier block is enqueued onto the global queue determined by the channel's
 * target queue, and no subsequently scheduled operations will start until the
 * barrier block has returned.
 *
 * If multiple channels are associated with the same file descriptor, a barrier
 * operation scheduled on any of these channels will act as a barrier across all
 * channels in question, i.e. all previously scheduled operations on any of the
 * channels will complete before the barrier block is enqueued, and no
 * operations subsequently scheduled on any of the channels will start until the
 * barrier block has returned.
 *
 * While the barrier block is running, it may safely operate on the channel's
 * underlying file descriptor with fsync(2), lseek(2) etc. (but not close(2)).
 *
 * @param channel	The dispatch I/O channel to schedule the barrier on.
 * @param barrier	The barrier block.
 */
__OSX_AVAILABLE_STARTING(__MAC_10_7,__IPHONE_5_0)
DISPATCH_EXPORT DISPATCH_NONNULL_ALL DISPATCH_NOTHROW
void
dispatch_io_barrier(dispatch_io_t channel, dispatch_block_t barrier);
#endif /* __BLOCKS__ */
<<<<<<< HEAD

/*!
 * @function dispatch_io_barrier_f_np
 * Schedule a barrier operation on the specified I/O channel; all previously
 * scheduled operations on the channel will complete before the provided
 * barrier function is enqueued onto the global queue determined by the
 * channel's target queue, and no subsequently scheduled operations will start
 * until the barrier function has returned.
 *
 * If multiple channels are associated with the same file descriptor, a barrier
 * operation scheduled on any of these channels will act as a barrier across all
 * channels in question, i.e. all previously scheduled operations on any of the
 * channels will complete before the barrier function is enqueued, and no
 * operations subsequently scheduled on any of the channels will start until the
 * barrier function has returned.
 *
 * While the barrier function is running, it may safely operate on the channel's
 * underlying file descriptor with fsync(2), lseek(2) etc. (but not close(2)).
 *
 * @param channel	The dispatch I/O channel to schedule the barrier on.
 * @param context	The application-defined context parameter to pass to
 *			the barrier function.
 * @param barrier	The barrier function.
 */
DISPATCH_EXPORT DISPATCH_NONNULL1 DISPATCH_NONNULL3 DISPATCH_NOTHROW
void
dispatch_io_barrier_f_np(dispatch_io_t channel,
  void *context, 
  dispatch_function_t barrier);
=======
>>>>>>> 19550244

/*!
 * @function dispatch_io_get_descriptor
 * Returns the file descriptor underlying a dispatch I/O channel.
 *
 * Will return -1 for a channel closed with dispatch_io_close() and for a
 * channel associated with a path name that has not yet been open(2)ed.
 *
 * If called from a barrier block scheduled on a channel associated with a path
 * name that has not yet been open(2)ed, this will trigger the channel open(2)
 * operation and return the resulting file descriptor.
 *
 * @param channel	The dispatch I/O channel to query.
 * @result		The file descriptor underlying the channel, or -1.
 */
__OSX_AVAILABLE_STARTING(__MAC_10_7,__IPHONE_5_0)
DISPATCH_EXPORT DISPATCH_NONNULL_ALL DISPATCH_WARN_RESULT DISPATCH_NOTHROW
dispatch_fd_t
dispatch_io_get_descriptor(dispatch_io_t channel);

/*!
 * @function dispatch_io_set_high_water
 * Set a high water mark on the I/O channel for all operations.
 *
 * The system will make a best effort to enqueue I/O handlers with partial
 * results as soon the number of bytes processed by an operation (i.e. read or
 * written) reaches the high water mark.
 *
 * The size of data objects passed to I/O handlers for this channel will never
 * exceed the specified high water mark.
 *
 * The default value for the high water mark is unlimited (i.e. SIZE_MAX).
 *
 * @param channel	The dispatch I/O channel on which to set the policy.
 * @param high_water	The number of bytes to use as a high water mark.
 */
__OSX_AVAILABLE_STARTING(__MAC_10_7,__IPHONE_5_0)
DISPATCH_EXPORT DISPATCH_NONNULL1 DISPATCH_NOTHROW
void
dispatch_io_set_high_water(dispatch_io_t channel, size_t high_water);

/*!
 * @function dispatch_io_set_low_water
 * Set a low water mark on the I/O channel for all operations.
 *
 * The system will process (i.e. read or write) at least the low water mark
 * number of bytes for an operation before enqueueing I/O handlers with partial
 * results.
 *
 * The size of data objects passed to intermediate I/O handler invocations for
 * this channel (i.e. excluding the final invocation) will never be smaller than
 * the specified low water mark, except if the channel has an interval with the
 * DISPATCH_IO_STRICT_INTERVAL flag set or if EOF or an error was encountered.
 *
 * I/O handlers should be prepared to receive amounts of data significantly
 * larger than the low water mark in general. If an I/O handler requires
 * intermediate results of fixed size, set both the low and and the high water
 * mark to that size.
 *
 * The default value for the low water mark is unspecified, but must be assumed
 * to be such that intermediate handler invocations may occur.
 * If I/O handler invocations with partial results are not desired, set the
 * low water mark to SIZE_MAX.
 *
 * @param channel	The dispatch I/O channel on which to set the policy.
 * @param low_water	The number of bytes to use as a low water mark.
 */
__OSX_AVAILABLE_STARTING(__MAC_10_7,__IPHONE_5_0)
DISPATCH_EXPORT DISPATCH_NONNULL1 DISPATCH_NOTHROW
void
dispatch_io_set_low_water(dispatch_io_t channel, size_t low_water);

/*!
 * @typedef dispatch_io_interval_flags_t
 * Type of flags to set on dispatch_io_set_interval()
 *
 * @const DISPATCH_IO_STRICT_INTERVAL	Enqueue I/O handlers at a channel's
 * interval setting even if the amount of data ready to be delivered is inferior
 * to the low water mark (or zero).
 */
#define DISPATCH_IO_STRICT_INTERVAL 0x1

typedef unsigned long dispatch_io_interval_flags_t;

/*!
 * @function dispatch_io_set_interval
 * Set a nanosecond interval at which I/O handlers are to be enqueued on the
 * I/O channel for all operations.
 *
 * This allows an application to receive periodic feedback on the progress of
 * read and write operations, e.g. for the purposes of displaying progress bars.
 *
 * If the amount of data ready to be delivered to an I/O handler at the interval
 * is inferior to the channel low water mark, the handler will only be enqueued
 * if the DISPATCH_IO_STRICT_INTERVAL flag is set.
 *
 * Note that the system may defer enqueueing interval I/O handlers by a small
 * unspecified amount of leeway in order to align with other system activity for
 * improved system performance or power consumption.
 *
 * @param channel	The dispatch I/O channel on which to set the policy.
 * @param interval	The interval in nanoseconds at which delivery of the I/O
 *					handler is desired.
 * @param flags		Flags indicating desired data delivery behavior at
 *					interval time.
 */
__OSX_AVAILABLE_STARTING(__MAC_10_7,__IPHONE_5_0)
DISPATCH_EXPORT DISPATCH_NONNULL1 DISPATCH_NOTHROW
void
dispatch_io_set_interval(dispatch_io_t channel,
	uint64_t interval,
	dispatch_io_interval_flags_t flags);

__END_DECLS

#endif /* __DISPATCH_IO__ */<|MERGE_RESOLUTION|>--- conflicted
+++ resolved
@@ -200,7 +200,6 @@
 	dispatch_queue_t queue,
 	void (^handler)(dispatch_data_t data, int error));
 #endif /* __BLOCKS__ */
-<<<<<<< HEAD
 
 /*!
  * @function dispatch_write_f_np
@@ -243,8 +242,6 @@
   dispatch_queue_t queue,
   void *context,
   void (*handler)(void* context, dispatch_data_t data, int error));
-=======
->>>>>>> 19550244
 
 /*!
  * @functiongroup Dispatch I/O Channel API
@@ -318,7 +315,6 @@
 #endif  /* __BLOCKS__ */
 
 /*!
-<<<<<<< HEAD
  * @function dispatch_io_create_f_np
  * Create a dispatch I/O channel associated with a file descriptor. The system
  * takes control of the file descriptor until the channel is closed, an error
@@ -357,33 +353,6 @@
 
 #ifdef __BLOCKS__
 /*!
-* @function dispatch_io_create_with_path
-* Create a dispatch I/O channel associated with a path name. The specified
-* path, oflag and mode parameters will be passed to open(2) when the first I/O
-* operation on the channel is ready to execute and the resulting file
-* descriptor will remain open and under the control of the system until the
-* channel is closed, an error occurs on the file descriptor or all references
-* to the channel are released. At that time the file descriptor will be closed
-* and the specified cleanup handler will be enqueued.
-*
-* @param type	The desired type of I/O channel (DISPATCH_IO_STREAM
-*		or DISPATCH_IO_RANDOM).
-* @param path	The path to associate with the I/O channel.
-* @param oflag	The flags to pass to open(2) when opening the file at
-*		path.
-* @param mode	The mode to pass to open(2) when creating the file at
-*		path (i.e. with flag O_CREAT), zero otherwise.
-* @param queue	The dispatch queue to which the handler should be
-*		submitted.
-* @param cleanup_handler	The handler to enqueue when the system
-*				has closed the file at path.
-*	@param error		An errno condition if control is relinquished
-*				because channel creation or opening of the
-*				specified file failed, zero otherwise.
-* @result	The newly created dispatch I/O channel or NULL if an error
-*		occurred.
-*/
-=======
  * @function dispatch_io_create_with_path
  * Create a dispatch I/O channel associated with a path name. The specified
  * path, oflag and mode parameters will be passed to open(2) when the first I/O
@@ -410,7 +379,6 @@
  * @result	The newly created dispatch I/O channel or NULL if an error
  *		occurred (invalid type or non-absolute path specified).
  */
->>>>>>> 19550244
 __OSX_AVAILABLE_STARTING(__MAC_10_7,__IPHONE_5_0)
 DISPATCH_EXPORT DISPATCH_NONNULL2 DISPATCH_MALLOC DISPATCH_RETURNS_RETAINED
 DISPATCH_WARN_RESULT DISPATCH_NOTHROW
@@ -571,17 +539,6 @@
 		dispatch_data_t data, int error);
 
 /*!
- * @typedef dispatch_io_handler_t
- * The prototype of I/O handler blocks for dispatch I/O operations.
- *
- * @param done		A flag indicating whether the operation is complete.
- * @param data		The data object to be handled.
- * @param error		An errno condition for the operation.
- */
-typedef void (^dispatch_io_handler_t)(bool done, dispatch_data_t data,
-		int error);
-
-/*!
  * @function dispatch_io_read
  * Schedule a read operation for asynchronous execution on the specified I/O
  * channel. The I/O handler is enqueued one or more times depending on the
@@ -744,7 +701,6 @@
 	dispatch_queue_t queue,
 	dispatch_io_handler_t io_handler);
 #endif /* __BLOCKS__ */
-<<<<<<< HEAD
 
 /*!
  * @function dispatch_io_write_f_np
@@ -801,8 +757,6 @@
 	dispatch_queue_t queue,
 	void *context,
 	dispatch_io_handler_function_t io_handler);
-=======
->>>>>>> 19550244
 
 /*!
  * @typedef dispatch_io_close_flags_t
@@ -864,7 +818,6 @@
 void
 dispatch_io_barrier(dispatch_io_t channel, dispatch_block_t barrier);
 #endif /* __BLOCKS__ */
-<<<<<<< HEAD
 
 /*!
  * @function dispatch_io_barrier_f_np
@@ -894,8 +847,6 @@
 dispatch_io_barrier_f_np(dispatch_io_t channel,
   void *context, 
   dispatch_function_t barrier);
-=======
->>>>>>> 19550244
 
 /*!
  * @function dispatch_io_get_descriptor
