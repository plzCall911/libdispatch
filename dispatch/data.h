/*
 * Copyright (c) 2009-2013 Apple Inc. All rights reserved.
 *
 * @APPLE_APACHE_LICENSE_HEADER_START@
 *
 * Licensed under the Apache License, Version 2.0 (the "License");
 * you may not use this file except in compliance with the License.
 * You may obtain a copy of the License at
 *
 *     http://www.apache.org/licenses/LICENSE-2.0
 *
 * Unless required by applicable law or agreed to in writing, software
 * distributed under the License is distributed on an "AS IS" BASIS,
 * WITHOUT WARRANTIES OR CONDITIONS OF ANY KIND, either express or implied.
 * See the License for the specific language governing permissions and
 * limitations under the License.
 *
 * @APPLE_APACHE_LICENSE_HEADER_END@
 */

#ifndef __DISPATCH_DATA__
#define __DISPATCH_DATA__

#ifndef __DISPATCH_INDIRECT__
#error "Please #include <dispatch/dispatch.h> instead of this file directly."
#include <dispatch/base.h> // for HeaderDoc
#endif

__BEGIN_DECLS

/*! @header
 * Dispatch data objects describe contiguous or sparse regions of memory that
 * may be managed by the system or by the application.
 * Dispatch data objects are immutable, any direct access to memory regions
 * represented by dispatch objects must not modify that memory.
 */

/*!
 * @typedef dispatch_data_t
 * A dispatch object representing memory regions.
 */
DISPATCH_DECL(dispatch_data);

/*!
 * @var dispatch_data_empty
 * @discussion The singleton dispatch data object representing a zero-length
 * memory region.
 */
#define dispatch_data_empty \
		DISPATCH_GLOBAL_OBJECT(dispatch_data_t, _dispatch_data_empty)
__OSX_AVAILABLE_STARTING(__MAC_10_7,__IPHONE_5_0)
DISPATCH_EXPORT struct dispatch_data_s _dispatch_data_empty;

/*!
 * @const DISPATCH_DATA_DESTRUCTOR_DEFAULT
 * @discussion The default destructor for dispatch data objects.
 * Used at data object creation to indicate that the supplied buffer should
 * be copied into internal storage managed by the system.
 */
#define DISPATCH_DATA_DESTRUCTOR_DEFAULT NULL

#ifdef __BLOCKS__
#if !TARGET_OS_WIN32
/*! @parseOnly */
#define DISPATCH_DATA_DESTRUCTOR_TYPE_DECL(name) \
	DISPATCH_EXPORT const dispatch_block_t _dispatch_data_destructor_##name
#else
#define DISPATCH_DATA_DESTRUCTOR_TYPE_DECL(name) \
	DISPATCH_EXPORT dispatch_block_t _dispatch_data_destructor_##name
#endif
#else
#define DISPATCH_DATA_DESTRUCTOR_TYPE_DECL(name) \
	DISPATCH_EXPORT const dispatch_function_t \
	_dispatch_data_destructor_##name
#endif /* __BLOCKS__ */

/*!
 * @const DISPATCH_DATA_DESTRUCTOR_FREE
 * @discussion The destructor for dispatch data objects created from a malloc'd
 * buffer. Used at data object creation to indicate that the supplied buffer
 * was allocated by the malloc() family and should be destroyed with free(3).
 */
#define DISPATCH_DATA_DESTRUCTOR_FREE (_dispatch_data_destructor_free)
__OSX_AVAILABLE_STARTING(__MAC_10_7,__IPHONE_5_0)
DISPATCH_DATA_DESTRUCTOR_TYPE_DECL(free);

#ifdef __BLOCKS__
/*!
 * @const DISPATCH_DATA_DESTRUCTOR_MUNMAP
 * @discussion The destructor for dispatch data objects that have been created
 * from buffers that require deallocation with munmap(2).
 */
#define DISPATCH_DATA_DESTRUCTOR_MUNMAP (_dispatch_data_destructor_munmap)
__OSX_AVAILABLE_STARTING(__MAC_10_9, __IPHONE_7_0)
DISPATCH_DATA_DESTRUCTOR_TYPE_DECL(munmap);

#ifdef __BLOCKS__
/*!
 * @function dispatch_data_create
 * Creates a dispatch data object from the given contiguous buffer of memory. If
 * a non-default destructor is provided, ownership of the buffer remains with
 * the caller (i.e. the bytes will not be copied). The last release of the data
 * object will result in the invocation of the specified destructor on the
 * specified queue to free the buffer.
 *
 * If the DISPATCH_DATA_DESTRUCTOR_FREE destructor is provided the buffer will
 * be freed via free(3) and the queue argument ignored.
 *
 * If the DISPATCH_DATA_DESTRUCTOR_DEFAULT destructor is provided, data object
 * creation will copy the buffer into internal memory managed by the system.
 *
 * @param buffer	A contiguous buffer of data.
 * @param size		The size of the contiguous buffer of data.
 * @param queue		The queue to which the destructor should be submitted.
 * @param destructor	The destructor responsible for freeing the data when it
 *			is no longer needed.
 * @result		A newly created dispatch data object.
 */
__OSX_AVAILABLE_STARTING(__MAC_10_7,__IPHONE_5_0)
DISPATCH_EXPORT DISPATCH_RETURNS_RETAINED DISPATCH_WARN_RESULT DISPATCH_NOTHROW
dispatch_data_t
dispatch_data_create(const void *buffer,
	size_t size,
	dispatch_queue_t queue,
	dispatch_block_t destructor);
#endif /* __BLOCKS__ */
<<<<<<< HEAD

/*!
 * @function dispatch_data_create_f_np
 * Creates a dispatch data object from the given contiguous buffer of memory. If
 * a non-default destructor is provided, ownership of the buffer remains with
 * the caller (i.e. the bytes will not be copied). The last release of the data
 * object will result in the invocation of the specified destructor function on
 * specified queue to free the buffer (passed as the context parameter).
 *
 * If the DISPATCH_DATA_DESTRUCTOR_FREE destructor is provided the buffer will
 * be freed via free(3) and the queue argument ignored.
 *
 * If the DISPATCH_DATA_DESTRUCTOR_DEFAULT destructor is provided, data object
 * creation will copy the buffer into internal memory managed by the system.
 *
 * @param buffer	A contiguous buffer of data.
 * @param size		The size of the contiguous buffer of data.
 * @param queue		The queue to which the destructor should be submitted.
 * @param destructor	The destructor function responsible for freeing the
 *			data buffer when it is no longer needed.
 * @result		A newly created dispatch data object.
 */
DISPATCH_EXPORT DISPATCH_RETURNS_RETAINED DISPATCH_WARN_RESULT DISPATCH_NOTHROW
dispatch_data_t
dispatch_data_create_f_np(const void *buffer,
	size_t size,
	dispatch_queue_t queue,
	dispatch_function_t destructor);
=======
>>>>>>> 19550244

/*!
 * @function dispatch_data_get_size
 * Returns the logical size of the memory region(s) represented by the specified
 * dispatch data object.
 *
 * @param data	The dispatch data object to query.
 * @result	The number of bytes represented by the data object.
 */
__OSX_AVAILABLE_STARTING(__MAC_10_7,__IPHONE_5_0)
DISPATCH_EXPORT DISPATCH_PURE DISPATCH_NONNULL1 DISPATCH_NOTHROW
size_t
dispatch_data_get_size(dispatch_data_t data);

/*!
 * @function dispatch_data_create_map
 * Maps the memory represented by the specified dispatch data object as a single
 * contiguous memory region and returns a new data object representing it.
 * If non-NULL references to a pointer and a size variable are provided, they
 * are filled with the location and extent of that region. These allow direct
 * read access to the represented memory, but are only valid until the returned
 * object is released. Under ARC, if that object is held in a variable with
 * automatic storage, care needs to be taken to ensure that it is not released
 * by the compiler before memory access via the pointer has been completed.
 *
 * @param data		The dispatch data object to map.
 * @param buffer_ptr	A pointer to a pointer variable to be filled with the
 *			location of the mapped contiguous memory region, or
 *			NULL.
 * @param size_ptr	A pointer to a size_t variable to be filled with the
 *			size of the mapped contiguous memory region, or NULL.
 * @result		A newly created dispatch data object.
 */
__OSX_AVAILABLE_STARTING(__MAC_10_7,__IPHONE_5_0)
DISPATCH_EXPORT DISPATCH_NONNULL1 DISPATCH_RETURNS_RETAINED
DISPATCH_WARN_RESULT DISPATCH_NOTHROW
dispatch_data_t
dispatch_data_create_map(dispatch_data_t data,
	const void **buffer_ptr,
	size_t *size_ptr);

/*!
 * @function dispatch_data_create_concat
 * Returns a new dispatch data object representing the concatenation of the
 * specified data objects. Those objects may be released by the application
 * after the call returns (however, the system might not deallocate the memory
 * region(s) described by them until the newly created object has also been
 * released).
 *
 * @param data1	The data object representing the region(s) of memory to place
 *		at the beginning of the newly created object.
 * @param data2	The data object representing the region(s) of memory to place
 *		at the end of the newly created object.
 * @result	A newly created object representing the concatenation of the
 *		data1 and data2 objects.
 */
__OSX_AVAILABLE_STARTING(__MAC_10_7,__IPHONE_5_0)
DISPATCH_EXPORT DISPATCH_NONNULL_ALL DISPATCH_RETURNS_RETAINED
DISPATCH_WARN_RESULT DISPATCH_NOTHROW
dispatch_data_t
dispatch_data_create_concat(dispatch_data_t data1, dispatch_data_t data2);

/*!
 * @function dispatch_data_create_subrange
 * Returns a new dispatch data object representing a subrange of the specified
 * data object, which may be released by the application after the call returns
 * (however, the system might not deallocate the memory region(s) described by
 * that object until the newly created object has also been released).
 *
 * @param data		The data object representing the region(s) of memory to
 *			create a subrange of.
 * @param offset	The offset into the data object where the subrange
 *			starts.
 * @param length	The length of the range.
 * @result		A newly created object representing the specified
 *			subrange of the data object.
 */
__OSX_AVAILABLE_STARTING(__MAC_10_7,__IPHONE_5_0)
DISPATCH_EXPORT DISPATCH_NONNULL1 DISPATCH_RETURNS_RETAINED
DISPATCH_WARN_RESULT DISPATCH_NOTHROW
dispatch_data_t
dispatch_data_create_subrange(dispatch_data_t data,
	size_t offset,
	size_t length);

#ifdef __BLOCKS__
/*!
 * @typedef dispatch_data_applier_t
 * A block to be invoked for every contiguous memory region in a data object.
 *
 * @param region	A data object representing the current region.
 * @param offset	The logical offset of the current region to the start
 *			of the data object.
 * @param buffer	The location of the memory for the current region.
 * @param size		The size of the memory for the current region.
 * @result		A Boolean indicating whether traversal should continue.
 */
typedef bool (^dispatch_data_applier_t)(dispatch_data_t region,
	size_t offset,
	const void *buffer,
	size_t size);

/*!
 * @function dispatch_data_apply
 * Traverse the memory regions represented by the specified dispatch data object
 * in logical order and invoke the specified block once for every contiguous
 * memory region encountered.
 *
 * Each invocation of the block is passed a data object representing the current
 * region and its logical offset, along with the memory location and extent of
 * the region. These allow direct read access to the memory region, but are only
 * valid until the passed-in region object is released. Note that the region
 * object is released by the system when the block returns, it is the
 * responsibility of the application to retain it if the region object or the
 * associated memory location are needed after the block returns.
 *
 * @param data		The data object to traverse.
 * @param applier	The block to be invoked for every contiguous memory
 *			region in the data object.
 * @result		A Boolean indicating whether traversal completed
 *			successfully.
 */
__OSX_AVAILABLE_STARTING(__MAC_10_7,__IPHONE_5_0)
DISPATCH_EXPORT DISPATCH_NONNULL_ALL DISPATCH_NOTHROW
bool
dispatch_data_apply(dispatch_data_t data, dispatch_data_applier_t applier);
#endif /* __BLOCKS__ */
<<<<<<< HEAD

/*!
 * @typedef dispatch_data_applier_function_t
 * A function to be invoked for every contiguous memory region in a data object.
 *
 * @param context	Application-defined context parameter.
 * @param region	A data object representing the current region.
 * @param offset	The logical offset of the current region to the start
 *			of the data object.
 * @param buffer	The location of the memory for the current region.
 * @param size		The size of the memory for the current region.
 * @result		A Boolean indicating whether traversal should continue.
 */
typedef bool (*dispatch_data_applier_function_t)(void *context,
	dispatch_data_t region, size_t offset, const void *buffer, size_t size);

/*!
 * @function dispatch_data_apply_f
 * Traverse the memory regions represented by the specified dispatch data object
 * in logical order and invoke the specified function once for every contiguous
 * memory region encountered.
 *
 * Each invocation of the function is passed a data object representing the
 * current region and its logical offset, along with the memory location and
 * extent of the region. These allow direct read access to the memory region,
 * but are only valid until the passed-in region object is released. Note that
 * the region object is released by the system when the function returns, it is
 * the responsibility of the application to retain it if the region object or
 * the associated memory location are needed after the function returns.
 *
 * @param data		The data object to traverse.
 * @param context	The application-defined context to pass to the function.
 * @param applier	The function to be invoked for every contiguous memory
 *			region in the data object.
 * @result		A Boolean indicating whether traversal completed
 *			successfully.
 */
DISPATCH_EXPORT DISPATCH_NONNULL_ALL DISPATCH_NOTHROW
bool
dispatch_data_apply_f_np(dispatch_data_t data, void *context,
	dispatch_data_applier_function_t applier);
=======
>>>>>>> 19550244

/*!
 * @function dispatch_data_copy_region
 * Finds the contiguous memory region containing the specified location among
 * the regions represented by the specified object and returns a copy of the
 * internal dispatch data object representing that region along with its logical
 * offset in the specified object.
 *
 * @param data		The dispatch data object to query.
 * @param location	The logical position in the data object to query.
 * @param offset_ptr	A pointer to a size_t variable to be filled with the
 *			logical offset of the returned region object to the
 *			start of the queried data object.
 * @result		A newly created dispatch data object.
 */
__OSX_AVAILABLE_STARTING(__MAC_10_7,__IPHONE_5_0)
DISPATCH_EXPORT DISPATCH_NONNULL1 DISPATCH_NONNULL3 DISPATCH_RETURNS_RETAINED
DISPATCH_WARN_RESULT DISPATCH_NOTHROW
dispatch_data_t
dispatch_data_copy_region(dispatch_data_t data,
	size_t location,
	size_t *offset_ptr);

__END_DECLS

#endif /* __DISPATCH_DATA__ */<|MERGE_RESOLUTION|>--- conflicted
+++ resolved
@@ -84,7 +84,6 @@
 __OSX_AVAILABLE_STARTING(__MAC_10_7,__IPHONE_5_0)
 DISPATCH_DATA_DESTRUCTOR_TYPE_DECL(free);
 
-#ifdef __BLOCKS__
 /*!
  * @const DISPATCH_DATA_DESTRUCTOR_MUNMAP
  * @discussion The destructor for dispatch data objects that have been created
@@ -124,7 +123,6 @@
 	dispatch_queue_t queue,
 	dispatch_block_t destructor);
 #endif /* __BLOCKS__ */
-<<<<<<< HEAD
 
 /*!
  * @function dispatch_data_create_f_np
@@ -153,8 +151,6 @@
 	size_t size,
 	dispatch_queue_t queue,
 	dispatch_function_t destructor);
-=======
->>>>>>> 19550244
 
 /*!
  * @function dispatch_data_get_size
@@ -282,7 +278,6 @@
 bool
 dispatch_data_apply(dispatch_data_t data, dispatch_data_applier_t applier);
 #endif /* __BLOCKS__ */
-<<<<<<< HEAD
 
 /*!
  * @typedef dispatch_data_applier_function_t
@@ -324,8 +319,6 @@
 bool
 dispatch_data_apply_f_np(dispatch_data_t data, void *context,
 	dispatch_data_applier_function_t applier);
-=======
->>>>>>> 19550244
 
 /*!
  * @function dispatch_data_copy_region
